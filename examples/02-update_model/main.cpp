--- conflicted
+++ resolved
@@ -1,13 +1,11 @@
 // 02-update_model:
-<<<<<<< HEAD
 // example of how to use the different kinematic and dynamic functions to get
 // Jacobians, the mass matrix, task space inertia and dynamically consistent
 // inverse of the jacobian
-=======
-// example of how to use the different kinematic and dynamic functions
->>>>>>> 4f8caaea
 
 #include <Sai2Model.h>
+
+#include <iostream>
 
 #include <iostream>
 
@@ -54,17 +52,10 @@
 	cout << endl;
 
 	// modify joint positions and velocities
-<<<<<<< HEAD
 	Eigen::VectorXd new_q = Eigen::VectorXd::Zero(robot->q_size());
 	Eigen::VectorXd new_dq = Eigen::VectorXd::Zero(robot->dof());
 	new_q << M_PI / 2, 1, M_PI / 2;
 	new_dq << 0, 1, M_PI / 12;
-=======
-	Eigen::VectorXd new_q = Eigen::VectorXd::Zero(2);
-	Eigen::VectorXd new_dq = Eigen::VectorXd::Zero(2);
-	new_q << -0.5 * M_PI, 1;
-	new_dq << 0, 1;
->>>>>>> 4f8caaea
 	robot->set_q(new_q);
 	robot->set_dq(new_dq);
 	robot->position(position, ee_link, ee_pos_in_link);

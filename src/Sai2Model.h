--- conflicted
+++ resolved
@@ -236,13 +236,11 @@
      */
     void Jw(Eigen::MatrixXd& J,
                     const std::string& link_name);
-<<<<<<< HEAD
     void JwWorldFrame(Eigen::MatrixXd& J,
                     const std::string& link_name);
     void JwLocalFrame(Eigen::MatrixXd& J,
                     const std::string& link_name,
                     const Eigen::Matrix3d& rot_in_link = Eigen::Matrix3d::Identity());
-=======
 
 
     void computeIK3d(VectorXd& q_result, 
@@ -263,18 +261,6 @@
                     const vector<string>& link_names,
                     const vector<Affine3d>& frame_in_links,
                     const vector<Affine3d>& desired_frame_locations_in_robot_frame);
-
-    /**
-     * @brief      transformation from base to link, in base coordinates.
-     *
-     * @param      T          Transformation matrix to which the result is
-     *                        computed
-     * @param      link_name  name of the link where to compute the
-     *                        transformation matrix
-     */
-    void transform(Eigen::Affine3d& T,
-                           const std::string& link_name);
->>>>>>> 544cb811
 
     /**
      * @brief      transformation from base to link frame (possibly a local frame expressed in link frame), in base

--- conflicted
+++ resolved
@@ -178,13 +178,9 @@
 		return _spherical_joints;
 	}
 
-<<<<<<< HEAD
-	const Eigen::Affine3d& TWorldRobot() const { return _T_world_robot; }
-=======
 	// getter and setter for robot base transform
 	const Eigen::Affine3d& TRobotBase() const { return _T_world_robot; }
 	void setTRobotBase(const Affine3d& T);
->>>>>>> 10747da5
 
 	// getter for joint names
 	std::vector<std::string> jointNames() const;
@@ -523,17 +519,8 @@
 	 *                          rotation
 	 * @param[in]  rot_in_link  Local frame of interest expressed in link frame
 	 */
-<<<<<<< HEAD
-	Vector3d angularVelocity(
-		const string& link_name,
-		const Vector3d& pos_in_link = Vector3d::Zero()) const;
-	Vector3d angularVelocityInWorld(
-		const string& link_name,
-		const Vector3d& pos_in_link = Vector3d::Zero()) const;
-=======
 	Vector3d angularVelocity(const string& link_name) const;
 	Vector3d angularVelocityInWorld(const string& link_name) const;
->>>>>>> 10747da5
 
 	/**
 	 * @brief      Angular Acceleration of a link (possibly a local frame
@@ -549,17 +536,8 @@
 	 *                          rotation
 	 * @param[in]  rot_in_link  Local frame of interest expressed in link frame
 	 */
-<<<<<<< HEAD
-	Vector3d angularAcceleration(
-		const string& link_name,
-		const Vector3d& pos_in_link = Vector3d::Zero()) const;
-	Vector3d angularAccelerationInWorld(
-		const string& link_name,
-		const Vector3d& pos_in_link = Vector3d::Zero()) const;
-=======
 	Vector3d angularAcceleration(const string& link_name) const;
 	Vector3d angularAccelerationInWorld(const string& link_name) const;
->>>>>>> 10747da5
 
 	/**
 	 * @brief      Gives the joint index for a given name. For spherical joints,
@@ -816,15 +794,9 @@
 	 * @param      dqa               auxiliary joint velocity
 	 * @param      ddq               joint acceleration
 	 */
-<<<<<<< HEAD
-	VectorXd modifiedNewtonEuler(const bool consider_gravity,
-							 const VectorXd& q, const VectorXd& dq,
-							 const VectorXd& dqa, const VectorXd& ddq);
-=======
 	VectorXd modifiedNewtonEuler(const bool consider_gravity, const VectorXd& q,
 								 const VectorXd& dq, const VectorXd& dqa,
 								 const VectorXd& ddq);
->>>>>>> 10747da5
 
 	/**
 	 * @brief      Gives the link id for a given name with the right indexing
@@ -899,11 +871,7 @@
  * @return a matrix whose columns form the base of the input matrix range space
  */
 MatrixXd matrixRangeBasis(const MatrixXd& matrix,
-<<<<<<< HEAD
-						  const double tolerance = 1e-3);
-=======
 						  const double& tolerance = 1e-3);
->>>>>>> 10747da5
 
 /**
  * @brief      Gives orientation error from rotation matrices
@@ -958,11 +926,7 @@
  */
 GraspMatrixData graspMatrixAtGeometricCenter(
 	const vector<Vector3d>& contact_locations,
-<<<<<<< HEAD
-	const vector<ContactType> contact_types);
-=======
 	const vector<ContactType>& contact_types);
->>>>>>> 10747da5
 
 } /* namespace Sai2Model */
 

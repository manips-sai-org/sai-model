/*
 * Sai2Model.cpp
 * 
 *  Wrapper around RBDL plus functions to facilitate the whole body control framework from Stanford robotics lab
 *
 *  Created on: Dec 14, 2016
 *      Author: Mikael Jorda
 */

#include "Sai2Model.h"

#include <rbdl/rbdl.h>
#include <UrdfToSai2Model.h>

#include <stdexcept>

namespace Sai2Model
{

Sai2Model::Sai2Model (const std::string path_to_model_file, 
	                  bool verbose, 
	                  const Eigen::Vector3d world_gravity,
	                  const Eigen::Affine3d position_in_world)
{

	_rbdl_model = new RigidBodyDynamics::Model();

	// parse rbdl model from urdf
	bool success = RigidBodyDynamics::URDFReadFromFile(path_to_model_file.c_str(), _rbdl_model, _link_names_map, _joint_names_map, false, verbose, world_gravity);
	if (!success) 
	{
		std::cout << "Error loading model [" + path_to_model_file + "]" << "\n";
	}

	// set the base position in the world
	_base_position_in_world = position_in_world;

	// set the number of degrees of freedom
	_dof = _rbdl_model->dof_count;

	// TODO : support other initial joint configuration
    // resize state vectors
    _q.setZero(_dof);
    _dq.setZero(_dof);
    _ddq.setZero(_dof);
    _M.setIdentity(_dof,_dof);
    _M_inv.setIdentity(_dof,_dof);

    _world_gravity = world_gravity;

	updateModel();
}


Sai2Model::~Sai2Model ()
{
	delete _rbdl_model;
	_rbdl_model = NULL;
}


void Sai2Model::updateKinematics()
{
	UpdateKinematicsCustom(*_rbdl_model, &_q, &_dq, &_ddq);
}


void Sai2Model::updateDynamics()
{
	if (_M.rows()!=_dof|| _M.cols()!=_dof)
	{_M.setZero(_dof,_dof);}

	CompositeRigidBodyAlgorithm(*_rbdl_model, _q, _M, false);
	_M_inv = _M.inverse();
}

void Sai2Model::updateModel()
{
	updateKinematics();
	updateDynamics();
}

int Sai2Model::dof()
{
	return _dof;
}

void Sai2Model::gravityVector(Eigen::VectorXd& g)
{
	Eigen::Vector3d gravity = _rbdl_model->gravity;

	if (g.size() != _dof){ g.resize(_dof); }
	g.setZero();

	std::vector<RigidBodyDynamics::Body>::iterator it_body;
	int body_id;

	for (it_body = _rbdl_model->mBodies.begin(), body_id=0;
	it_body != _rbdl_model->mBodies.end();
	++it_body, ++body_id)
	{
		double mass = it_body->mMass;
		Eigen::MatrixXd Jv = Eigen::MatrixXd::Zero(3, _dof);
		CalcPointJacobian(*_rbdl_model, _q, body_id, it_body->mCenterOfMass, Jv, false);

		g += Jv.transpose() * (-mass * gravity);
	}
}

void Sai2Model::gravityVector(Eigen::VectorXd& g,
	const Eigen::Vector3d& gravity)
{

	if (g.size() != _dof){ g.resize(_dof); }
	g.setZero();

	std::vector<RigidBodyDynamics::Body>::iterator it_body;
	int body_id;

	for (it_body = _rbdl_model->mBodies.begin(), body_id=0;
	it_body != _rbdl_model->mBodies.end();
	++it_body, ++body_id)
	{
		double mass = it_body->mMass;
		Eigen::MatrixXd Jv = Eigen::MatrixXd::Zero(3, _dof);
		CalcPointJacobian(*_rbdl_model, _q, body_id, it_body->mCenterOfMass, Jv, false);

		g += Jv.transpose() * (-mass * gravity);
	}
}


void Sai2Model::coriolisForce(Eigen::VectorXd& b)
{
	// actually returns v + g. Need to substract the gravity from it
	NonlinearEffects(*_rbdl_model,_q,_dq,b);

	Eigen::VectorXd g = Eigen::VectorXd::Zero(_dof);
	gravityVector(g);

	b -= g;
}

void Sai2Model::modifiedNewtonEuler(Eigen::VectorXd& u, 
								const bool consider_gravity,
                                const Eigen::VectorXd& q,
                                const Eigen::VectorXd& dq,
                                const Eigen::VectorXd& dqa,
                            	const Eigen::VectorXd& ddq)
{
	u = Eigen::VectorXd::Zero(_dof);

	// std::cout << u.transpose() << std::endl;

	std::vector<Eigen::Vector3d> w, wa, dw, ddO, ddB, f, tau;
	std::vector<Eigen::Vector3d> ripi_list, rib_list, z_list;
	Eigen::Vector3d w_i, wa_i, dw_i, ddO_i, ddB_i, f_i, tau_i;
	Eigen::Vector3d wp, wap, dwp, ddOp, ddBp, fc, tauc;
	Eigen::Vector3d z, r_ipi, r_ipb, r_ib;

	// initial conditions forward recursion
	w_i.setZero();
	wa_i.setZero();
	dw_i.setZero();
	// ddO_i.setZero();
	if(consider_gravity)
	{
		ddO_i = -_rbdl_model->gravity;
	}
	else
	{
		ddO_i.setZero();
	}
	ddB_i = ddO_i;

	f_i.setZero();
	tau_i.setZero();

	z.setZero();
	r_ipi.setZero();
	r_ib.setZero();

	w.push_back(w_i);
	wa.push_back(wa_i);
	dw.push_back(dw_i);
	ddO.push_back(ddO_i);
	ddB.push_back(ddB_i);

	z_list.push_back(z);
	rib_list.push_back(r_ib);
	ripi_list.push_back(r_ipi);

	f.push_back(f_i);
	tau.push_back(tau_i);

	for(int i=1; i < _dof+1; i++)
	{
		int parent = _rbdl_model->lambda_q[i];
		std::vector<unsigned int> children = _rbdl_model->mu[i];
		int child;
		if(children.empty())
		{
			child = i;
			r_ipi.setZero();
		}
		else if(children.size() == 1)
		{
			child = _rbdl_model->mu[i][0];	
			r_ipi = _rbdl_model->X_lambda[child].r;
		} 
		else
		{
			throw("tree structures not implemented yet");
		}
		z = _rbdl_model->mJoints[i].mJointAxes->head(3);
		// std::cout << "parent joint axis : " << _rbdl_model->mJoints[i].mJointAxes->transpose() << std::endl;
		// r_ipi = _rbdl_model->X_T[i].r;
		r_ipb = _rbdl_model->mBodies[i].mCenterOfMass;
		r_ib = -r_ipi + r_ipb;

		// transform parent quantities in local frame
		wp = _rbdl_model->X_lambda[i].E*w[parent];
		wap = _rbdl_model->X_lambda[i].E*wa[parent];
		dwp = _rbdl_model->X_lambda[i].E*dw[parent];
		ddOp = _rbdl_model->X_lambda[i].E*ddO[parent];
		// ddBp = _rbdl_model->X_lambda[i].E*w[parent];
		// std::cout << "wp : " << wp.transpose() << std::endl << std::endl;

		// std::cout << "index : " << i << std::endl;
		// std::cout << "parent : " << parent << std::endl;
		// std::cout << "child : " << child << std::endl;
		// std::cout << "z : " << z.transpose() << std::endl;
		// std::cout << "r_ipi : " << r_ipi.transpose() << std::endl;
		// std::cout << "r_ipb : " << r_ipb.transpose() << std::endl;
		// std::cout << "r_ib : " << r_ib.transpose() << std::endl;
		// std::cout << "q : " << q.transpose() << std::endl;
		// std::cout << "dq : " << dq.transpose() << std::endl;

		w_i = wp + dq(parent)*z;
		wa_i = wap + dqa(parent)*z;
		dw_i = dwp + ddq(parent)*z + dq(parent)*wap.cross(z);
		ddO_i = ddOp + dw_i.cross(r_ipi) + w_i.cross(wa_i.cross(r_ipi));
		ddB_i = ddO_i + dw_i.cross(r_ib) + w_i.cross(wa_i.cross(r_ib));

		// std::cout << "w_i : " << w_i.transpose() << std::endl;
		// std::cout << "dw_i : " << dw_i.transpose() << std::endl;
		// std::cout << "ddO_i : " << ddO_i.transpose() << std::endl;
		// std::cout << "ddB_i : " << ddB_i.transpose() << std::endl;
		// std::cout << std::endl << std::endl;

		w.push_back(w_i);
		wa.push_back(wa_i);
		dw.push_back(dw_i);
		ddO.push_back(ddO_i);
		ddB.push_back(ddB_i);

		z_list.push_back(z);
		rib_list.push_back(r_ib);
		ripi_list.push_back(r_ipi);

		f.push_back(f_i);
		tau.push_back(tau_i);
	}

	// std::cout << "end of forward recursion" << std::endl << std::endl;
	// std::cout << w << std::endl;

	// backward recursion
	for(int i=_dof; i>0; i--)
	{
		Eigen::Vector3d fip, tauip;
		std::vector<unsigned int> children = _rbdl_model->mu[i];
		if(children.size() == 0)
		{
			fip.setZero();
			tauip.setZero();
		}
		else if(children.size() == 1)
		{
			int child = children[0];
			fip = _rbdl_model->X_lambda[child].E.transpose()*f[child];
			tauip = _rbdl_model->X_lambda[child].E.transpose()*tau[child];
		}
		else
		{
			throw("tree structures not implemented yet");
		}

		double m = _rbdl_model->mBodies[i].mMass;
		Eigen::Matrix3d I = _rbdl_model->mBodies[i].mInertia;

		// std::cout << "index : " << i << std::endl;
		// std::cout << "mass : " << m << std::endl;
		// std::cout << "inertia :\n" << I << std::endl;

		f_i = fip + m*ddB[i];
		tau_i = tauip - f_i.cross(ripi_list[i]+rib_list[i]) + fip.cross(rib_list[i]) + I*dw[i] + wa[i].cross(I*w[i]);
		
		// std::cout << "fip : " << fip.transpose() << std::endl;
		// std::cout << "tauip : " << tauip.transpose() << std::endl;
		// std::cout << "f_i : " << f_i.transpose() << std::endl;
		// std::cout << "tau_i : " << tau_i.transpose() << std::endl;

		// int parent = _rbdl_model->lambda_q[i];
		Eigen::Vector3d zp = z_list[i];
		u(i-1) = tau_i.dot(zp);

		// std::cout << "zp : " << zp.transpose() << std::endl;
		// std::cout << "u_i : " << u(i-1) << std::endl;
		// std::cout << std::endl << std::endl;

		f[i] = f_i;
		tau[i] = tau_i;

	}


}

void Sai2Model::factorizedChristoffelMatrix(Eigen::MatrixXd& C)
{
	// check matrix have the right size
	if(C.rows() != C.cols())
	{
		throw std::invalid_argument("C matrix not square in Sai2Model::factorizedChristoffelMatrix");
		return;
	}
	else if(C.cols() != _dof)
	{
		throw std::invalid_argument("C matrix size inconsistent with DOF of robot model in Sai2Model::factorizedChristoffelMatrix");
		return;
	}
	// compute task inertia
	else
	{
		Eigen::VectorXd vi = Eigen::VectorXd::Zero(_dof);
		Eigen::VectorXd u = Eigen::VectorXd::Zero(_dof);

		for(int i=0; i<_dof; i++)
		{
			vi.setZero();
			u.setZero();
			vi(i) = 1;
			modifiedNewtonEuler(u, false, _q, _dq, vi, Eigen::VectorXd::Zero(_dof));
			C.col(i) = u;
		}
	}
}

void Sai2Model::J_0(Eigen::MatrixXd& J,
	const std::string& link_name,
	const Eigen::Vector3d& pos_in_link)
{
	J.setZero(6,_dof);
	Eigen::MatrixXd J_temp = Eigen::MatrixXd::Zero(6,_dof);
	CalcPointJacobian6D (*_rbdl_model, _q, linkId(link_name), pos_in_link, J_temp, false);

	// RBDL gives Jw as the top 3 rows and Jv as the bottom part. We need to swap it here
	J << J_temp.block(3,0,3,_dof),
		 J_temp.block(0,0,3,_dof);
}

void Sai2Model::J(Eigen::MatrixXd& J,
	const std::string& link_name,
	const Eigen::Vector3d& pos_in_link)
{
	J.setZero(6,_dof);
	CalcPointJacobian6D (*_rbdl_model, _q, linkId(link_name), pos_in_link, J, false);
}



void Sai2Model::Jv(Eigen::MatrixXd& J,
	const std::string& link_name,
	const Eigen::Vector3d& pos_in_link)
{
	J.setZero(3,_dof);
	CalcPointJacobian(*_rbdl_model, _q, linkId(link_name), pos_in_link, J, false);
}



void Sai2Model::Jw(Eigen::MatrixXd& J,
 const std::string& link_name)
{
	// compute the full jacobian at the center of the link and take rotational part
	Eigen::MatrixXd J_temp = Eigen::MatrixXd::Zero(6,_dof);
	CalcPointJacobian6D (*_rbdl_model, _q, linkId(link_name), Eigen::Vector3d::Zero(), J_temp, false);
	J = J_temp.topRows<3>();
}



void Sai2Model::transform(Eigen::Affine3d& T,
 const std::string& link_name)
{
	unsigned int link_id = linkId(link_name);
	Eigen::Vector3d pos_in_body(0,0,0);
	T.linear() = CalcBodyWorldOrientation(*_rbdl_model, _q, link_id, false).transpose();
	T.translation() = CalcBodyToBaseCoordinates(*_rbdl_model, _q, link_id, pos_in_body, false);
}

void Sai2Model::transform(Eigen::Affine3d& T,
 const std::string& link_name,
 const Eigen::Vector3d& pos_in_body)
{
	unsigned int link_id = linkId(link_name);
	T.linear() = CalcBodyWorldOrientation(*_rbdl_model, _q, link_id, false).transpose();
	T.translation() = CalcBodyToBaseCoordinates(*_rbdl_model, _q, link_id, pos_in_body, false);
}

void Sai2Model::transformInWorld(Eigen::Affine3d& T,
 const std::string& link_name)
{
	unsigned int link_id = linkId(link_name);
	Eigen::Vector3d pos_in_body(0,0,0);
	T.linear() = CalcBodyWorldOrientation(*_rbdl_model, _q, link_id, false).transpose();
	T.translation() = CalcBodyToBaseCoordinates(*_rbdl_model, _q, link_id, pos_in_body, false);
	T = _base_position_in_world*T;
}

void Sai2Model::transformInWorld(Eigen::Affine3d& T,
 const std::string& link_name,
 const Eigen::Vector3d& pos_in_body)
{
	unsigned int link_id = linkId(link_name);
	T.linear() = CalcBodyWorldOrientation(*_rbdl_model, _q, link_id, false).transpose();
	T.translation() = CalcBodyToBaseCoordinates(*_rbdl_model, _q, link_id, pos_in_body, false);
	T = _base_position_in_world*T;
}

void Sai2Model::position(Eigen::Vector3d& pos,
	const std::string& link_name,
	const Eigen::Vector3d& pos_in_link)
{
	pos = CalcBodyToBaseCoordinates(*_rbdl_model, _q, linkId(link_name), pos_in_link, false);
}

void Sai2Model::positionInWorld(Eigen::Vector3d& pos,
	const std::string& link_name,
	const Eigen::Vector3d& pos_in_link)
{
	pos = CalcBodyToBaseCoordinates(*_rbdl_model, _q, linkId(link_name), pos_in_link, false);
	pos = _base_position_in_world*pos;

}

void Sai2Model::linearVelocity(Eigen::Vector3d& vel,
	const std::string& link_name,
	const Eigen::Vector3d& pos_in_link)
{
	vel = CalcPointVelocity(*_rbdl_model,_q,_dq,linkId(link_name),pos_in_link,false);
}


void Sai2Model::linearAcceleration(Eigen::Vector3d& accel,
	const std::string& link_name,
	const Eigen::Vector3d& pos_in_link)
{
	accel = CalcPointAcceleration(*_rbdl_model,_q,_dq,_ddq,linkId(link_name),pos_in_link,false);
}


void Sai2Model::rotation(Eigen::Matrix3d& rot,
	const std::string& link_name)
{
	rot = CalcBodyWorldOrientation(*_rbdl_model, _q, linkId(link_name), false).transpose();
}

void Sai2Model::rotationInWorld(Eigen::Matrix3d& rot,
	const std::string& link_name)
{
	rot = CalcBodyWorldOrientation(*_rbdl_model, _q, linkId(link_name), false).transpose();
	rot = _base_position_in_world.linear()*rot;
}

void Sai2Model::angularVelocity(Eigen::Vector3d& avel,
 const std::string& link_name)
{
	Eigen::VectorXd v_tmp = Eigen::VectorXd::Zero(6);
	v_tmp = CalcPointVelocity6D(*_rbdl_model,_q,_dq,linkId(link_name),Eigen::Vector3d::Zero(),false);
	avel = v_tmp.head(3);
}


void Sai2Model::angularAcceleration(Eigen::Vector3d& aaccel,
 const std::string& link_name)
{
	Eigen::VectorXd a_tmp = Eigen::VectorXd::Zero(6);
	a_tmp = CalcPointAcceleration6D(*_rbdl_model,_q,_dq,_ddq,linkId(link_name),Eigen::Vector3d::Zero(),false);
	aaccel = a_tmp.head(3);
}


unsigned int Sai2Model::linkId(const std::string& link_name)
{
	int link_id = -1;
	if(_link_names_map.find(link_name) == _link_names_map.end()) 
	{
		std::cout << "link ["+link_name+"] does not exists\n";
		throw std::runtime_error("link does not exist");
	} else 
	{
		link_id = _link_names_map[link_name];
	}
	return link_id;
}

int Sai2Model::jointId(const std::string& joint_name)
{
	int joint_id = -1;
	if(_joint_names_map.find(joint_name) == _joint_names_map.end())
	{
		std::cout << "joint ["+joint_name+"] does not exists\n";
		throw std::runtime_error("joint does not exist");
	}
	else
	{
		joint_id = _joint_names_map[joint_name];
	}
	return joint_id;
}

void Sai2Model::getLinkMass(double& mass,
 Eigen::Vector3d& center_of_mass,
 Eigen::Matrix3d& inertia,
 const std::string& link_name)
{
	RigidBodyDynamics::Body b = _rbdl_model->mBodies[linkId(link_name)];

	mass = b.mMass;
	center_of_mass = b.mCenterOfMass;
	inertia = b.mInertia;
}

void Sai2Model::getLinkMass(double& mass,
 Eigen::Vector3d& center_of_mass,
 const std::string& link_name)
{
	RigidBodyDynamics::Body b = _rbdl_model->mBodies[linkId(link_name)];

	mass = b.mMass;
	center_of_mass = b.mCenterOfMass;
}

<<<<<<< HEAD
=======
void Sai2Model::comPosition(Eigen::Vector3d& robot_com) 
{
	robot_com.setZero();
	double mass;
	double robot_mass = 0.0;
	Eigen::Vector3d center_of_mass_local;
	Eigen::Vector3d center_of_mass_global_frame;
	Eigen::Matrix3d inertia;
	int n_bodies = _rbdl_model->mBodies.size();
	for(int i=0; i<n_bodies; i++) 
	{
		RigidBodyDynamics::Body b = _rbdl_model->mBodies[i];
		
		mass = b.mMass;
		center_of_mass_local = b.mCenterOfMass;

		center_of_mass_global_frame = CalcBodyToBaseCoordinates(*_rbdl_model, _q, i, center_of_mass_local, false);

		robot_com += center_of_mass_global_frame*mass;
		robot_mass += mass;
	}
	robot_com = robot_com/robot_mass;
}

void Sai2Model::comJacobian(Eigen::MatrixXd& Jv_com) {
	Jv_com.setZero(3, _dof);
	Eigen::MatrixXd link_Jv;
	double mass;
	double robot_mass = 0.0;
	Eigen::Vector3d center_of_mass_local;
	Eigen::Matrix3d inertia;
	int n_bodies = _rbdl_model->mBodies.size();
	for(int i=0; i<n_bodies; i++) 
	{
		RigidBodyDynamics::Body b = _rbdl_model->mBodies[i];

		mass = b.mMass;
		center_of_mass_local = b.mCenterOfMass;
		inertia = b.mInertia;

		link_Jv.setZero(3, _dof);
		CalcPointJacobian(*_rbdl_model, _q, i, center_of_mass_local, link_Jv, false);

		Jv_com += link_Jv*mass;
		robot_mass += mass;
	}
	Jv_com = Jv_com/robot_mass;
}

>>>>>>> c133e95a

// TODO : Untested
void Sai2Model::taskInertiaMatrix(Eigen::MatrixXd& Lambda,
    					   const Eigen::MatrixXd& task_jacobian)
{
	// check matrices have the right size
	if(Lambda.rows() != Lambda.cols())
	{
		throw std::invalid_argument("Lambda matrix not square in Sai2Model::taksInertiaMatrix");
		return;
	}
	else if (Lambda.rows() != task_jacobian.rows())
	{
		throw std::invalid_argument("Rows of Jacobian inconsistent with size of Lambda matrix in Sai2Model::taksInertiaMatrix");
		return;
	}
	else if(task_jacobian.cols() != _dof)
	{
		throw std::invalid_argument("Jacobian size inconsistent with DOF of robot model in Sai2Model::taksInertiaMatrix");
		return;
	}
	// compute task inertia
	else
	{
		Eigen::MatrixXd inv_inertia = task_jacobian*_M_inv*task_jacobian.transpose();
		Lambda = inv_inertia.inverse();
	}
}

// TODO : Untested
void Sai2Model::taskInertiaMatrixWithPseudoInv(Eigen::MatrixXd& Lambda,
    					   const Eigen::MatrixXd& task_jacobian)
{
	// check matrices have the right size
	if (Lambda.rows() != Lambda.cols())
	{
		throw std::invalid_argument("Lambda matrix not square in Sai2Model::taskInertiaMatrixWithPseudoInv");
		return;
	}
	else if (Lambda.rows() != task_jacobian.rows())
	{
		throw std::invalid_argument("Rows of Jacobian inconsistent with size of Lambda matrix in Sai2Model::taskInertiaMatrixWithPseudoInv");
		return;
	}
	else if (task_jacobian.cols() != _dof)
	{
		throw std::invalid_argument("Jacobian size inconsistent with DOF of robot model in Sai2Model::taskInertiaMatrixWithPseudoInv");
		return;
	}

	// compute task inertia
	Eigen::MatrixXd inv_inertia = task_jacobian*_M_inv*task_jacobian.transpose();

	// compute SVD pseudoinverse
	// TODO: make class function?
	Eigen::JacobiSVD<Eigen::MatrixXd> svd(inv_inertia, Eigen::ComputeThinU | Eigen::ComputeThinV);
	const double epsilon = std::numeric_limits<double>::epsilon();
	double tolerance = epsilon * std::max(inv_inertia.cols(), inv_inertia.rows()) * svd.singularValues().array().abs()(0);
	Lambda = svd.matrixV() * (svd.singularValues().array().abs() > tolerance).select(svd.singularValues().array().inverse(), 0).matrix().asDiagonal() * svd.matrixU().adjoint();
}

//TODO : Untested
void Sai2Model::dynConsistentInverseJacobian(Eigen::MatrixXd& Jbar,
									const Eigen::MatrixXd& task_jacobian)
{
	// check matrices have the right size
	if(Jbar.rows() != task_jacobian.cols() || Jbar.cols() != task_jacobian.rows())
	{
		throw std::invalid_argument("Matrix dimmensions inconsistent in Sai2Model::dynConsistentInverseJacobian");
		return;
	}
	// compute Jbar
	else
	{
		Eigen::MatrixXd task_inertia(task_jacobian.rows(),task_jacobian.rows());
		taskInertiaMatrix(task_inertia,task_jacobian);
		Jbar = _M_inv*task_jacobian.transpose()*task_inertia;
	}
}

void Sai2Model::nullspaceMatrix(Eigen::MatrixXd& N,
        					 const Eigen::MatrixXd& task_jacobian)
{
	Eigen::MatrixXd N_prec = Eigen::MatrixXd::Identity(dof(),dof());
	nullspaceMatrix(N,task_jacobian,N_prec);
}

//TODO :: Untested
void Sai2Model::nullspaceMatrix(Eigen::MatrixXd& N,
    					 const Eigen::MatrixXd& task_jacobian,
    					 const Eigen::MatrixXd& N_prec)
{
	// check matrices dimmnsions
	if(N.rows() != N.cols() || N.rows() != _dof)
	{
		throw std::invalid_argument("N matrix dimensions inconsistent in Sai2Model::nullspaceMatrix");
		return;
	}
	else if(N_prec.rows() != N_prec.cols() || N_prec.rows() != _dof)
	{
		throw std::invalid_argument("N_prec matrix dimensions inconsistent in Sai2Model::nullspaceMatrix");
		return;
	}
	else if(task_jacobian.cols() != N.rows())
	{
		throw std::invalid_argument("jacobian matrix dimensions inconsistent with model dof in Sai2Model::nullspaceMatrix");
		return;
	}
	// Compute N
	else
	{
		Eigen::MatrixXd Jbar = Eigen::MatrixXd::Zero(task_jacobian.cols(),task_jacobian.rows());
		dynConsistentInverseJacobian(Jbar,task_jacobian);
		Eigen::MatrixXd Ni = Eigen::MatrixXd::Identity(N.rows(),N.cols());
		Ni = Ni - Jbar*task_jacobian;
		N = Ni*N_prec;
	}
}

// TODO : Untested
void Sai2Model::operationalSpaceMatrices(Eigen::MatrixXd& Lambda, Eigen::MatrixXd& Jbar, Eigen::MatrixXd& N,
                                    const Eigen::MatrixXd& task_jacobian)
{
	N = Eigen::MatrixXd::Identity(_dof, _dof);
	Eigen::MatrixXd N_prec = Eigen::MatrixXd::Identity(dof(),dof());
	operationalSpaceMatrices(Lambda,Jbar,N,task_jacobian,N_prec);
}

// TODO : Untested
void Sai2Model::operationalSpaceMatrices(Eigen::MatrixXd& Lambda, Eigen::MatrixXd& Jbar, Eigen::MatrixXd& N,
                                    const Eigen::MatrixXd& task_jacobian,
                                    const Eigen::MatrixXd& N_prec)
{
	// check matrices have the right size
	if(Lambda.rows() != Lambda.cols())
	{
		throw std::invalid_argument("Lambda matrix not square in Sai2Model::operationalSpaceMatrices");
		return;
	}
	else if (Lambda.rows() != task_jacobian.rows())
	{
		throw std::invalid_argument("Rows of Jacobian inconsistent with size of Lambda matrix in Sai2Model::operationalSpaceMatrices");
		return;
	}
	else if(task_jacobian.cols() != _dof)
	{
		throw std::invalid_argument("Jacobian size inconsistent with DOF of robot model in Sai2Model::operationalSpaceMatrices");
		return;
	}
	else if(Jbar.rows() != task_jacobian.cols() || Jbar.cols() != task_jacobian.rows())
	{
		throw std::invalid_argument("Matrix dimmensions inconsistent in Sai2Model::operationalSpaceMatrices");
		return;
	}
	else if(N.rows() != N.cols() || N.rows() != _dof)
	{
		throw std::invalid_argument("N matrix dimensions inconsistent in Sai2Model::operationalSpaceMatrices");
		return;
	}
	else if(N_prec.rows() != N_prec.cols() || N_prec.rows() != _dof)
	{
		throw std::invalid_argument("N_prec matrix dimensions inconsistent in Sai2Model::operationalSpaceMatrices");
		return;
	}
	else if(task_jacobian.cols() != N.rows())
	{
		throw std::invalid_argument("jacobian matrix dimensions inconsistent with model dof in Sai2Model::operationalSpaceMatrices");
		return;
	}
	// Compute the matrices
	else
	{
		Eigen::MatrixXd inv_inertia = task_jacobian*_M_inv*task_jacobian.transpose();
		Lambda = inv_inertia.inverse();
		Jbar = _M_inv*task_jacobian.transpose()*Lambda;
		Eigen::MatrixXd Ni = Eigen::MatrixXd::Identity(N.rows(),N.cols());
		Ni = Ni - Jbar*task_jacobian;
		N = Ni*N_prec;
	}
}

void Sai2Model::addEnvironmentalContact(const std::string link, 
                const Eigen::Vector3d pos_in_link,
                const int constraints_in_rotation,
                const Eigen::Matrix3d orientation)
{
	_environmental_contacts.push_back(ContactModel(link, pos_in_link, constraints_in_rotation, orientation));
}

void Sai2Model::deleteEnvironmentalContact(const std::string link_name)
{
	std::vector<ContactModel> new_contacts;
	for(std::vector<ContactModel>::iterator it = _environmental_contacts.begin(); it!=_environmental_contacts.end(); ++it)
	{
		if(it->_link_name != link_name)
		{
			new_contacts.push_back(*it);
		}
	}
	_environmental_contacts = new_contacts;
}

void Sai2Model::addManipulationContact(const std::string link, 
                const Eigen::Vector3d pos_in_link,
                const int constraints_in_rotation,
                const Eigen::Matrix3d orientation)
{
	_manipulation_contacts.push_back(ContactModel(link, pos_in_link, constraints_in_rotation, orientation));
}

void Sai2Model::deleteManipulationContact(const std::string link_name)
{
	std::vector<ContactModel> new_contacts;
	for(std::vector<ContactModel>::iterator it = _manipulation_contacts.begin(); it!=_manipulation_contacts.end(); ++it)
	{
		if(it->_link_name != link_name)
		{
			new_contacts.push_back(*it);
		}
	}
	_manipulation_contacts = new_contacts;
}

void Sai2Model::graspMatrix(Eigen::MatrixXd& G,
	Eigen::Matrix3d& R,
	const Eigen::Vector3d center_point,
	const std::vector<ContactModel>& _contacts)
{
	G = Eigen::MatrixXd::Zero(1,1);
	R = Eigen::Matrix3d::Identity();

	// number of contact points
	int n = _contacts.size();
	if(n < 2)
	{
		throw std::invalid_argument("invalid number of contact points (2 points min)\n");
	}
	if(n > 4)
	{
		throw std::invalid_argument("invalid number of contact points (4 points max)\n");
	}

	// TODO : support line contact
	// number of surface contacts (that can apply a moment)
	int k=0;
	for(std::vector<ContactModel>::const_iterator it = _contacts.begin(); it != _contacts.end(); ++it)
	{
		if(it->_constrained_rotations == 1)
		{
			throw std::invalid_argument("line contact not supported in grasp matrix\n");
		}
		else if(it->_constrained_rotations == 2)
		{
			k++;
		}
		else if(it->_constrained_rotations == 0)
		{}
		else
		{
			throw std::invalid_argument("invalid number of constrained rotations in one of the contacts\n");
		}
	}

	Eigen::MatrixXd Wf = Eigen::MatrixXd::Zero(6, 3*n);
	Eigen::MatrixXd Wm = Eigen::MatrixXd::Zero(6, 3*k);

	std::vector<Eigen::Vector3d> positions_in_world;

	for(int i=0; i<n; i++)
	{
		Eigen::Vector3d pi;
		position(pi, _contacts[i]._link_name, _contacts[i]._contact_position);
		positions_in_world.push_back(_base_position_in_world * pi);
		Eigen::Vector3d ri = pi-center_point;
		Wf.block<3,3>(0,3*i) = Eigen::Matrix3d::Identity();
		Wf.block<3,3>(3,3*i) = CrossProductOperator(ri);
	}
	for(int i=0; i<k; i++)
	{
		Wm.block<3,3>(3,3*i) = Eigen::Matrix3d::Identity();
	}

	Eigen::MatrixXd E, I;

	switch (n)
	{
		case 2: 
		{
			// resize E
			E = Eigen::MatrixXd::Zero(6,1);
			
			// compute the point to point vectors
			Eigen::Vector3d e12 = positions_in_world[1] - positions_in_world[0];
			e12.normalize();

			// fill in E matrix
			E.block<3,1>(0,0) = -e12;
			E.block<3,1>(3,0) = e12;

			// create Ebar
			Eigen::MatrixXd Ebar = (E.transpose()*E).inverse() * E.transpose();

			// find R
			Eigen::Vector3d x = e12;
			// std::cout << "new x : " << x.transpose() << std::endl;
			// std::cout << "new x cross world x : " << (x.cross(Eigen::Vector3d(1,0,0))).transpose() << std::endl;
			// std::cout << "new x cross world x norm : " << (x.cross(Eigen::Vector3d(1,0,0))).norm() << std::endl;
			// std::cout << "abs : " << std::abs((x.cross(Eigen::Vector3d(1,0,0))).norm()) << std::endl;
			// std::cout << std::endl;
			if(std::abs((x.cross(Eigen::Vector3d(1,0,0))).norm()) < 1e-3) // new x is aligned with world x
			{
				if(x.dot(Eigen::Vector3d(1,0,0)) > 0) // same direction
				{
					R = Eigen::Matrix3d::Identity();
					// std::cout << "R is identity" << std::endl;
				}
				else // rotation around Z axis by 180 degrees
				{
					R << -1, 0, 0,
						 0, -1, 0, 
						 0, 0, 1;
				}
			}
			else
			{
				Eigen::Vector3d y = x.cross(Eigen::Vector3d(1,0,0));
				y.normalize();
				Eigen::Vector3d z = x.cross(y);
				z.normalize();
				R.block<3,1>(0,0) = x;
				R.block<3,1>(0,1) = y;
				R.block<3,1>(0,2) = z;
			}

			Eigen::MatrixXd Rr = Eigen::MatrixXd::Zero(6,6);
			Rr.block<3,3>(0,0) = R;
			Rr.block<3,3>(3,3) = R;

			// Wf = Rr.transpose() * Wf;

			switch(k)
			{
				case 0:
				{
					throw std::runtime_error("Case 2-0 not implemented yet\n");
					break;
				}
				case 1: 
				{
					// only 2 internal moments
					I = Eigen::MatrixXd::Zero(2,3);

					I << 0, 1, 0,
					     0, 0, 1;
					I = I*R.transpose();

					// Wm = Rr.transpose()*Wm;

					// populate G
					G = Eigen::MatrixXd::Zero(9,9);
					G.block<6,6>(0,0) = Wf;
					G.block<6,3>(0,6) = Wm;
					G.block<1,6>(6,0) = Ebar;
					G.block<2,3>(7,6) = I;
					break;
				}
				case 2: 
				{
					I = Eigen::MatrixXd::Zero(5,6);

					// find I
					I << -0.5, 0, 0, 0.5, 0, 0,
						  0, 1, 0, 0, 0, 0,
						  0, 0, 1, 0, 0, 0,
						  0, 0, 0, 0, 1, 0,
						  0, 0, 0, 0, 0, 1;
					I = I*Rr.transpose();

					// Wm = Rr.transpose()*Wm;

					// populate G
					G = Eigen::MatrixXd::Zero(12,12);
					G.block<6,6>(0,0) = Wf;
					G.block<6,6>(0,6) = Wm;
					G.block<1,6>(6,0) = Ebar;
					G.block<5,6>(7,6) = I;
					break;
				}
				default: 
				throw std::runtime_error("Should not arrive here (number of contact points is 2, number of surface contacts incoherent)\n");

			}
			break;

		}

		case 3: 
		{
			// resize E
			E = Eigen::MatrixXd::Zero(9,3);
			
			// compute the point to point vectors
			Eigen::Vector3d e12 = positions_in_world[1] - positions_in_world[0];
			Eigen::Vector3d e13 = positions_in_world[2] - positions_in_world[0];
			Eigen::Vector3d e23 = positions_in_world[2] - positions_in_world[1];

			e12.normalize();
			e13.normalize();
			e23.normalize();

			// fill in E matrix
			E.block<3,1>(0,0) = -e12;
			E.block<3,1>(3,0) = e12;
			E.block<3,1>(0,1) = -e13;
			E.block<3,1>(6,1) = e13;
			E.block<3,1>(3,2) = -e23;
			E.block<3,1>(6,2) = e23;

			// std::cout << "E : \n" << E << std::endl << std::endl;

			// create Ebar
			Eigen::MatrixXd Ebar = (E.transpose()*E).inverse() * E.transpose();

			switch(k)
			{
				case 0:
				{
					// populate G
					G = Eigen::MatrixXd::Zero(9,9);
					G.block<6,9>(0,0) = Wf;
					G.block<3,9>(6,0) = Ebar;
					break;
				}
				case 1: 
				{
					// compute I
					Eigen::MatrixXd I = Eigen::MatrixXd::Identity(3,3);

					// populate G
					G = Eigen::MatrixXd::Zero(12,12);
					G.block<6,9>(0,0) = Wf;
					G.block<6,3>(0,9) = Wm;
					G.block<3,9>(6,0) = Ebar;
					G.block<3,3>(9,9) = I;
					break;
				}
				case 2: 
				{
					// compute I
					Eigen::MatrixXd I = Eigen::MatrixXd::Identity(6,6);

					// populate G
					G = Eigen::MatrixXd::Zero(15,15);
					G.block<6,9>(0,0) = Wf;
					G.block<6,6>(0,9) = Wm;
					G.block<3,9>(6,0) = Ebar;
					G.block<6,6>(9,9) = I;
					break;
				}
				case 3: 
				{
					// compute I
					Eigen::MatrixXd I = Eigen::MatrixXd::Identity(9,9);

					// populate G
					G = Eigen::MatrixXd::Zero(18,18);
					G.block<6,9>(0,0) = Wf;
					G.block<6,9>(0,9) = Wm;
					G.block<3,9>(6,0) = Ebar;
					G.block<9,9>(9,9) = I;
					break;
				}

				default: 
				throw std::runtime_error("Should not arrive here (number of contact points is 3, number of surface contacts incoherent)\n");

			}
			break;

		}		

		case 4: 
		{
			// resize E
			E = Eigen::MatrixXd::Zero(12,6);
			
			// compute the point to point vectors
			Eigen::Vector3d e12 = positions_in_world[1] - positions_in_world[0];
			Eigen::Vector3d e13 = positions_in_world[2] - positions_in_world[0];
			Eigen::Vector3d e14 = positions_in_world[3] - positions_in_world[0];
			Eigen::Vector3d e23 = positions_in_world[2] - positions_in_world[1];
			Eigen::Vector3d e24 = positions_in_world[3] - positions_in_world[1];
			Eigen::Vector3d e34 = positions_in_world[3] - positions_in_world[2];

			e12.normalize();
			e13.normalize();
			e14.normalize();
			e23.normalize();
			e24.normalize();
			e34.normalize();

			// fill in E matrix
			E.block<3,1>(0,0) = -e12;
			E.block<3,1>(3,0) = e12;
			E.block<3,1>(0,1) = -e13;
			E.block<3,1>(6,1) = e13;
			E.block<3,1>(0,2) = -e14;
			E.block<3,1>(9,2) = e14;
			E.block<3,1>(3,3) = -e23;
			E.block<3,1>(6,3) = e23;
			E.block<3,1>(3,4) = -e24;
			E.block<3,1>(9,4) = e24;
			E.block<3,1>(6,5) = -e34;
			E.block<3,1>(9,5) = e34;


			// create Ebar
			Eigen::MatrixXd Ebar = (E.transpose()*E).inverse() * E.transpose();

			switch(k)
			{
				case 0:
				{
					// populate G
					G = Eigen::MatrixXd::Zero(12,12);
					G.block<6,12>(0,0) = Wf;
					G.block<6,12>(6,0) = Ebar;
					break;
				}
				case 1: 
				{
					// compute I
					Eigen::MatrixXd I = Eigen::MatrixXd::Identity(3,3);

					// populate G
					G = Eigen::MatrixXd::Zero(15,15);
					G.block<6,12>(0,0) = Wf;
					G.block<6,3>(0,12) = Wm;
					G.block<6,12>(6,0) = Ebar;
					G.block<3,3>(12,12) = I;
					break;
				}
				case 2: 
				{
					// compute I
					Eigen::MatrixXd I = Eigen::MatrixXd::Identity(6,6);

					// populate G
					G = Eigen::MatrixXd::Zero(18,18);
					G.block<6,12>(0,0) = Wf;
					G.block<6,6>(0,12) = Wm;
					G.block<6,12>(6,0) = Ebar;
					G.block<6,6>(12,12) = I;
					break;
				}
				case 3: 
				{
					// compute I
					Eigen::MatrixXd I = Eigen::MatrixXd::Identity(9,9);

					// populate G
					G = Eigen::MatrixXd::Zero(21,21);
					G.block<6,12>(0,0) = Wf;
					G.block<6,9>(0,12) = Wm;
					G.block<6,12>(6,0) = Ebar;
					G.block<9,9>(12,12) = I;
					break;
				}
				case 4: 
				{
					// compute I
					Eigen::MatrixXd I = Eigen::MatrixXd::Identity(12,12);

					// populate G
					G = Eigen::MatrixXd::Zero(24,24);
					G.block<6,12>(0,0) = Wf;
					G.block<6,12>(0,12) = Wm;
					G.block<6,12>(6,0) = Ebar;
					G.block<12,12>(12,12) = I;
					break;
				}

				default: 
				throw std::runtime_error("Should not arrive here (number of contact points is 4, number of surface contacts incoherent)\n");

			}
			break;

		}

		default:
		throw std::runtime_error("Should not arrive here (number of contact points is not 2, 3 or 4) \n");

	}

}

void Sai2Model::graspMatrixAtGeometricCenter(Eigen::MatrixXd& G,
                     Eigen::Matrix3d& R,
                     Eigen::Vector3d& geometric_center,
                     const std::vector<ContactModel>& _contacts)
{
	// number of contact points
	int n = _contacts.size();
	if(n < 2)
	{
		throw std::invalid_argument("invalid number of contact points (2 points min)\n");
	}
	if(n > 4)
	{
		throw std::invalid_argument("invalid number of contact points (4 points max)\n");
	}

	geometric_center.setZero();

	for(int i=0; i<n; i++)
	{
		Eigen::Vector3d pi;
		position(pi, _contacts[i]._link_name, _contacts[i]._contact_position);
		geometric_center += _base_position_in_world * pi;
	}
	geometric_center = geometric_center/(double)n;

	graspMatrix(G, R, geometric_center , _contacts);
}


void Sai2Model::manipulationGraspMatrix(Eigen::MatrixXd& G,
                 Eigen::Matrix3d& R,
                 const Eigen::Vector3d center_point)
{
	graspMatrix(G , R , center_point , _manipulation_contacts);
}

void Sai2Model::manipulationGraspMatrixAtGeometricCenter(Eigen::MatrixXd& G,
                 Eigen::Matrix3d& R,
                 Eigen::Vector3d& geometric_center)
{
	graspMatrix(G , R , geometric_center , _manipulation_contacts);
}

void Sai2Model::environmentalGraspMatrix(Eigen::MatrixXd& G,
                 Eigen::Matrix3d& R,
                 const Eigen::Vector3d center_point)
{
	graspMatrix(G , R, center_point , _environmental_contacts);
}

void Sai2Model::environmentalGraspMatrixAtGeometricCenter(Eigen::MatrixXd& G,
                 Eigen::Matrix3d& R,
                 Eigen::Vector3d& geometric_center)
{
	graspMatrix(G , R, geometric_center , _environmental_contacts);
}

void Sai2Model::Sai2Model::displayJoints()
{
	std::cout << "\nRobot Joints :" << std::endl;
	for(std::map<std::string,int>::iterator it = _joint_names_map.begin(); it!=_joint_names_map.end(); ++it)
	{
		std::cout << "joint : " << it->first << "\t id : " << it->second << std::endl;
	}
	std::cout << std::endl;
}

void Sai2Model::displayLinks()
{
	std::cout << "\nRobot Joints :" << std::endl;
	for(std::map<std::string,int>::iterator it = _link_names_map.begin(); it!=_link_names_map.end(); ++it)
	{
		std::cout << "link : " << it->first << "\t id : " << it->second << std::endl;
	}
	std::cout << std::endl;
}

// TODO : Untested
void orientationError(Eigen::Vector3d& delta_phi,
		              const Eigen::Matrix3d& desired_orientation,
		              const Eigen::Matrix3d& current_orientation)
{
	// check that the matrices are valid rotations
	Eigen::Matrix3d Q1 = desired_orientation*desired_orientation.transpose() - Eigen::Matrix3d::Identity();
	Eigen::Matrix3d Q2 = current_orientation*current_orientation.transpose() - Eigen::Matrix3d::Identity();

	if(Q1.norm() > 0.0001 || Q2.norm() > 0.0001)
	{
		throw std::invalid_argument("Invalid rotation matrices in orientationError");
		return;
	}
	if(desired_orientation.determinant() < 0)
	{
		throw std::invalid_argument("desired orientation represents a left hand basis");
		return;
	}
	if(current_orientation.determinant() < 0)
	{
		throw std::invalid_argument("current orientation represents a left hand basis");
		return;
	}
	else
	{
		Eigen::Vector3d rc1 = current_orientation.block<3,1>(0,0);
		Eigen::Vector3d rc2 = current_orientation.block<3,1>(0,1);
		Eigen::Vector3d rc3 = current_orientation.block<3,1>(0,2);
		Eigen::Vector3d rd1 = desired_orientation.block<3,1>(0,0);
		Eigen::Vector3d rd2 = desired_orientation.block<3,1>(0,1);
		Eigen::Vector3d rd3 = desired_orientation.block<3,1>(0,2);
		delta_phi = -1.0/2.0*(rc1.cross(rd1) + rc2.cross(rd2) + rc3.cross(rd3));
	}
}

void orientationError(Eigen::Vector3d& delta_phi,
		              const Eigen::Quaterniond& desired_orientation,
		              const Eigen::Quaterniond& current_orientation)
{
	// Eigen::MatrixXd lambda_conj = Eigen::MatrixXd::Zero(3,4);
	// Eigen::VectorXd lambda_des = Eigen::VectorXd::Zero(4);

	// double x = current_orientation.x();
	// double y = current_orientation.y();
	// double z = current_orientation.z();
	// double w = current_orientation.w();
	// double xd = desired_orientation.x();
	// double yd = desired_orientation.y();
	// double zd = desired_orientation.z();
	// double wd = desired_orientation.w();

	// lambda_conj << -x, w, -z, y,
	// 				-y, z, w, -x,
	// 				-z, -y, x, w;

	// lambda_des << wd, xd, yd, zd;

	// delta_phi = -2.0*lambda_conj*lambda_des;

	Eigen::Quaterniond inv_dlambda = desired_orientation.conjugate()*current_orientation;
	delta_phi = 2.0*inv_dlambda.vec();

}

// TODO : Untested
void orientationError(Eigen::Vector3d& delta_phi,
		              const Eigen::Matrix3d& desired_orientation,
		              const Eigen::Matrix3d& current_orientation)
{
	// check that the matrices are valid rotations
	Eigen::Matrix3d Q1 = desired_orientation*desired_orientation.transpose() - Eigen::Matrix3d::Identity();
	Eigen::Matrix3d Q2 = current_orientation*current_orientation.transpose() - Eigen::Matrix3d::Identity();
	if(Q1.norm() > 0.0001 || Q2.norm() > 0.0001)
	{
		throw std::invalid_argument("Invalid rotation matrices in Sai2Model::orientationError");
		return;
	}
	else
	{
		Eigen::Vector3d rc1 = current_orientation.block<3,1>(0,0);
		Eigen::Vector3d rc2 = current_orientation.block<3,1>(0,1);
		Eigen::Vector3d rc3 = current_orientation.block<3,1>(0,2);
		Eigen::Vector3d rd1 = desired_orientation.block<3,1>(0,0);
		Eigen::Vector3d rd2 = desired_orientation.block<3,1>(0,1);
		Eigen::Vector3d rd3 = desired_orientation.block<3,1>(0,2);
		delta_phi = -1.0/2.0*(rc1.cross(rd1) + rc2.cross(rd2) + rc3.cross(rd3));
	}
}

void orientationError(Eigen::Vector3d& delta_phi,
		              const Eigen::Quaterniond& desired_orientation,
		              const Eigen::Quaterniond& current_orientation)
{
	Eigen::Quaterniond inv_dlambda = desired_orientation*current_orientation.conjugate();
	delta_phi = 2.0*inv_dlambda.vec();
}

Eigen::Matrix3d CrossProductOperator(const Eigen::Vector3d& v)
{
    Eigen::Matrix3d v_hat;
    v_hat << 0, -v(2), v(1),
            v(2), 0, -v(0),
            -v(1), v(0), 0;
    return v_hat;
}

} /* namespace Model */<|MERGE_RESOLUTION|>--- conflicted
+++ resolved
@@ -543,8 +543,6 @@
 	center_of_mass = b.mCenterOfMass;
 }
 
-<<<<<<< HEAD
-=======
 void Sai2Model::comPosition(Eigen::Vector3d& robot_com) 
 {
 	robot_com.setZero();
@@ -593,8 +591,6 @@
 	}
 	Jv_com = Jv_com/robot_mass;
 }
-
->>>>>>> c133e95a
 
 // TODO : Untested
 void Sai2Model::taskInertiaMatrix(Eigen::MatrixXd& Lambda,

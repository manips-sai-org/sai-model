/*
 * Sai2Model.cpp
 *
 *  Wrapper around RBDL plus functions to facilitate the whole body control
 * framework from Stanford robotics lab
 *
 *  Created on: Dec 14, 2016
 *      Author: Mikael Jorda
 */

#include "Sai2Model.h"

#include <UrdfToSai2Model.h>
#include <rbdl/rbdl.h>

// #include <stdexcept>

using namespace std;
using namespace Eigen;

namespace {

bool isValidQuaternion(double x, double y, double z, double w) {
	Eigen::Quaterniond quaternion(w, x, y, z);

	if (std::abs(quaternion.squaredNorm() - 1.0) > 1e-3) {
		return false;
	}

	return true;
}

bool isPositiveDefinite(const MatrixXd& matrix) {
	// square
	if (matrix.rows() != matrix.cols()) return false;

	// symmetric
	if (!matrix.transpose().isApprox(matrix)) return false;

	// positive eigenvalues
	SelfAdjointEigenSolver<MatrixXd> eigensolver(matrix);
	const auto& eigenvalues = eigensolver.eigenvalues();

	for (int i = 0; i < eigenvalues.size(); ++i) {
		if (eigenvalues(i) <= 0) return false;
	}

	return true;
}

}  // namespace

namespace Sai2Model {

Sai2Model::Sai2Model(const string path_to_model_file, bool verbose) {
	_rbdl_model = new RigidBodyDynamics::Model();

	// parse rbdl model from urdf
	bool success = RigidBodyDynamics::URDFReadFromFile(
		path_to_model_file.c_str(), _rbdl_model, _link_names_to_id_map,
		_joint_names_to_id_map, _joint_limits, false, verbose);
	if (!success) {
		throw std::runtime_error("Error loading model [" + path_to_model_file +
								 "]\n");
	}

	// create joint id to name map
	for (auto pair : _joint_names_to_id_map) {
		string joint_name = pair.first;
		int rbdl_index = pair.second;
		const auto& rbdl_joint = _rbdl_model->mJoints[rbdl_index];
		switch (rbdl_joint.mJointType) {
			case RigidBodyDynamics::JointTypeSpherical:
				for (int i = 0; i < 3; ++i) {
					_joint_id_to_names_map[rbdl_joint.q_index + i] = joint_name;
				}
				_joint_id_to_names_map[_rbdl_model
										   ->multdof3_w_index[rbdl_index]] =
					joint_name;
				break;

			case RigidBodyDynamics::JointTypeRevolute:
			case RigidBodyDynamics::JointTypeRevoluteX:
			case RigidBodyDynamics::JointTypeRevoluteY:
			case RigidBodyDynamics::JointTypeRevoluteZ:
			case RigidBodyDynamics::JointTypePrismatic:
				_joint_id_to_names_map[rbdl_joint.q_index] = joint_name;
				break;

			default:
				throw std::runtime_error(
					"error generating joint id to name map\n");
				break;
		}
	}

	// set the base position in the world
	_T_world_robot = Affine3d::Identity();

	// set the gravity in rbdl model
	// it is the world gravity expressed in robot base frame
	_rbdl_model->gravity = Vector3d(0, 0, -9.81);

	// set the number of degrees of freedom
	_dof = _rbdl_model->dof_count;

	// set the size of q vector
	_q_size = _rbdl_model->q_size;

	// Initialize state vectors
	_q.setZero(_q_size);
	// special case handle spherical joints. See rbdl/Joint class for details.
	for (uint i = 0; i < _rbdl_model->mJoints.size(); ++i) {
		if (_rbdl_model->mJoints[i].mJointType ==
			RigidBodyDynamics::JointTypeSpherical) {
			_rbdl_model->SetQuaternion(i, RigidBodyDynamics::Math::Quaternion(),
									   _q);
			int index = _rbdl_model->mJoints[i].q_index;
			int w_index = _rbdl_model->multdof3_w_index[i];
			_spherical_joints.push_back(
				SphericalJointDescription(jointName(index), index, w_index));
		}
	}

	_dq.setZero(_dof);
	_ddq.setZero(_dof);
	_M.setIdentity(_dof, _dof);
	_M_inv.setIdentity(_dof, _dof);

	updateModel();
}

Sai2Model::~Sai2Model() {
	delete _rbdl_model;
	_rbdl_model = NULL;
}

void Sai2Model::setQ(const Eigen::VectorXd& q) {
	if (q.size() != _q_size) {
		throw invalid_argument("q size inconsistent in Sai2Model::setQ");
		return;
	}
	for (const auto& sph_joint : _spherical_joints) {
		if (!isValidQuaternion(q(sph_joint.index), q(sph_joint.index + 1),
							   q(sph_joint.index + 2), q(sph_joint.w_index))) {
			throw invalid_argument(
				"trying to set an invalid quaternion for joint " +
				sph_joint.name + " at index " +
				std::to_string(sph_joint.index) +
				", and w_index: " + std::to_string(sph_joint.w_index));
			return;
		}
	}
	_q = q;
}

void Sai2Model::setDq(const Eigen::VectorXd& dq) {
	if (dq.size() != _dof) {
		throw invalid_argument("dq size inconsistent in Sai2Model::setDq");
		return;
	}
	_dq = dq;
}

<<<<<<< HEAD
=======
void Sai2Model::setDdq(const Eigen::VectorXd& ddq) {
	if (ddq.size() != _dof) {
		throw invalid_argument("ddq size inconsistent in Sai2Model::setDdq");
		return;
	}
	_ddq = ddq;
}

>>>>>>> 10747da5
const Eigen::Quaterniond Sai2Model::sphericalQuat(
	const std::string& joint_name) const {
	for (auto joint : _spherical_joints) {
		if (joint.name == joint_name) {
			int i = joint.index;
			int iw = joint.w_index;
			return Eigen::Quaterniond(_q(iw), _q(i), _q(i + 1), _q(i + 2));
		}
	}
	throw invalid_argument(
		"cannot get the quaternion for non existing spherical joint " +
		joint_name);
}

void Sai2Model::setSphericalQuat(const std::string& joint_name,
								 const Eigen::Quaterniond quat) {
	for (auto joint : _spherical_joints) {
		if (joint.name == joint_name) {
			int i = joint.index;
			int iw = joint.w_index;
			_q(i) = quat.x();
			_q(i + 1) = quat.y();
			_q(i + 2) = quat.z();
			_q(iw) = quat.w();
			return;
		}
	}
	throw invalid_argument(
		"cannot set the quaternion for non existing spherical joint " +
		joint_name);
}

void Sai2Model::setTRobotBase(const Affine3d& T) {
	Vector3d world_gravity = worldGravity();
	_T_world_robot = T;
	// world gravity in robot base frame changes
	_rbdl_model->gravity = _T_world_robot.linear().transpose() * world_gravity;
}

bool Sai2Model::isLinkInRobot(const std::string& link_name) const {
	if (_link_names_to_id_map.find(link_name) == _link_names_to_id_map.end()) {
		return false;
	}
	return true;
}

void Sai2Model::updateKinematics() {
	UpdateKinematicsCustom(*_rbdl_model, &_q, &_dq, &_ddq);
}

void Sai2Model::updateModel() {
	updateKinematics();
	updateDynamics();
}

void Sai2Model::updateModel(const Eigen::MatrixXd& M) {
	updateKinematics();

	if (!isPositiveDefinite(M)) {
		throw invalid_argument(
			"M is not symmetric positive definite Sai2Model::updateModel");
	}
	if (M.rows() != _dof) {
		throw invalid_argument(
			"M matrix dimensions inconsistent in Sai2Model::updateModel");
	}
	_M = M;
	updateInverseInertia();
}

void Sai2Model::updateKinematicsCustom(
	bool update_frame, bool update_link_velocities,
	bool update_link_acceleration,	// this does not apply gravity
	bool use_ddq) {
	VectorXd* Q_set = update_frame ? &_q : NULL;
	VectorXd* dQ_set = update_link_velocities ? &_dq : NULL;
	VectorXd* ddQ_set = NULL;
	VectorXd zero_ddq = VectorXd::Zero(_dof);
	if (update_link_acceleration) {
		ddQ_set = use_ddq ? &_ddq : &zero_ddq;
	}
	UpdateKinematicsCustom(*_rbdl_model, Q_set, dQ_set, ddQ_set);
}

VectorXd Sai2Model::jointGravityVector() {
	VectorXd g = VectorXd::Zero(_dof);

	vector<RigidBodyDynamics::Body>::iterator it_body;
	int body_id;

	for (it_body = _rbdl_model->mBodies.begin(), body_id = 0;
		 it_body != _rbdl_model->mBodies.end(); ++it_body, ++body_id) {
		double mass = it_body->mMass;
		MatrixXd Jv = MatrixXd::Zero(3, _dof);
		CalcPointJacobian(*_rbdl_model, _q, body_id, it_body->mCenterOfMass, Jv,
						  false);

		g += Jv.transpose() * (-mass * _rbdl_model->gravity);
	}
	return g;
}

VectorXd Sai2Model::coriolisForce() {
	// returns v + g. Need to substract the gravity from it
	VectorXd b = VectorXd::Zero(_dof);
	NonlinearEffects(*_rbdl_model, _q, _dq, b);

	return b - jointGravityVector();
}

VectorXd Sai2Model::coriolisPlusGravity() {
	VectorXd h = VectorXd::Zero(_dof);
	NonlinearEffects(*_rbdl_model, _q, _dq, h);
	return h;
}

MatrixXd Sai2Model::factorizedChristoffelMatrix() {
	MatrixXd C = MatrixXd::Zero(_dof, _dof);

	VectorXd vi = VectorXd::Zero(_dof);

	for (int i = 0; i < _dof; i++) {
		vi.setZero();
		vi(i) = 1;
<<<<<<< HEAD
		C.col(i) = modifiedNewtonEuler(false, _q, _dq, vi, VectorXd::Zero(_dof));
=======
		C.col(i) =
			modifiedNewtonEuler(false, _q, _dq, vi, VectorXd::Zero(_dof));
>>>>>>> 10747da5
	}
	return C;
}

MatrixXd Sai2Model::J(const string& link_name,
					  const Vector3d& pos_in_link) const {
	MatrixXd J = MatrixXd::Zero(6, _dof);
	CalcPointJacobian6D(*_rbdl_model, _q, linkIdRbdl(link_name), pos_in_link, J,
						false);
	// RBDL gives Jw as the top 3 rows and Jv as the bottom part. We need to
	// swap it here
	J.block(0, 0, 3, _dof).swap(J.block(3, 0, 3, _dof));
	return J;
}

MatrixXd Sai2Model::JWorldFrame(const string& link_name,
								const Vector3d& pos_in_link) const {
<<<<<<< HEAD
	MatrixXd J = J(link_name, pos_in_link);
	J.topRows(3) = _T_world_robot.linear() * J.topRows(3);
	J.bottomRows(3) = _T_world_robot.linear() * J.bottomRows(3);
=======
	MatrixXd J = this->J(link_name, pos_in_link);
	J.topRows<3>() = _T_world_robot.linear() * J.topRows<3>();
	J.bottomRows<3>() = _T_world_robot.linear() * J.bottomRows<3>();
>>>>>>> 10747da5
	return J;
}

MatrixXd Sai2Model::JLocalFrame(const string& link_name,
								const Vector3d& pos_in_link,
								const Matrix3d& rot_in_link) const {
<<<<<<< HEAD
	MatrixXd J = J(link_name, pos_in_link);
	Matrix3d R_base_ee = rotation(link_name) * rot_in_link;
	J.topRows(3) = R_base_ee.transpose() * J.topRows(3);
	J.bottomRows(3) = R_base_ee.transpose() * J.bottomRows(3);
=======
	MatrixXd J = this->J(link_name, pos_in_link);
	Matrix3d R_base_ee = rotation(link_name) * rot_in_link;
	J.topRows<3>() = R_base_ee.transpose() * J.topRows<3>();
	J.bottomRows<3>() = R_base_ee.transpose() * J.bottomRows<3>();
>>>>>>> 10747da5
	return J;
}

MatrixXd Sai2Model::Jv(const string& link_name,
					   const Vector3d& pos_in_link) const {
	MatrixXd J = MatrixXd::Zero(3, _dof);
	CalcPointJacobian(*_rbdl_model, _q, linkIdRbdl(link_name), pos_in_link, J,
					  false);
	return J;
}

MatrixXd Sai2Model::JvWorldFrame(const string& link_name,
								 const Vector3d& pos_in_link) const {
	return _T_world_robot.linear() * Jv(link_name, pos_in_link);
}

MatrixXd Sai2Model::JvLocalFrame(const string& link_name,
								 const Vector3d& pos_in_link,
								 const Matrix3d& rot_in_link) const {
	return rotation(link_name, rot_in_link).transpose() *
		   Jv(link_name, pos_in_link);
}

MatrixXd Sai2Model::Jw(const string& link_name) const {
	// compute the full jacobian at the center of the link and take rotational
	// part
<<<<<<< HEAD
	return J(link_name).topRows<3>();
=======
	return J(link_name).bottomRows<3>();
>>>>>>> 10747da5
}

MatrixXd Sai2Model::JwWorldFrame(const string& link_name) const {
	return _T_world_robot.linear() * Jw(link_name);
}

MatrixXd Sai2Model::JwLocalFrame(const string& link_name,
								 const Matrix3d& rot_in_link) const {
	return rotation(link_name, rot_in_link).transpose() * Jw(link_name);
}

void Sai2Model::computeIK3d(
	VectorXd& q_result, const vector<string>& link_names,
	const vector<Vector3d>& point_positions_in_links,
	const vector<Vector3d>& desired_point_positions_in_robot_frame) {
	if (link_names.size() != point_positions_in_links.size() ||
		link_names.size() != desired_point_positions_in_robot_frame.size()) {
		throw runtime_error(
			"size of the 3 input vectors do not match in "
			"Sai2Model::computeIK3d\n");
	}

	vector<unsigned int> link_ids;
	vector<RigidBodyDynamics::Math::Vector3d> body_point;
	vector<RigidBodyDynamics::Math::Vector3d> target_pos;
	for (int i = 0; i < link_names.size(); i++) {
		link_ids.push_back(linkIdRbdl(link_names[i]));
		body_point.push_back(point_positions_in_links[i]);
		target_pos.push_back(desired_point_positions_in_robot_frame[i]);
	}

	InverseKinematics(
		*_rbdl_model, _q, link_ids, body_point, target_pos,
		q_result);	// modifies the internal model so we need to re update the
					// kinematics with the previous q value to keep it unchanged
	updateKinematics();
}

void Sai2Model::computeIK3dJL(
	VectorXd& q_result, const vector<string>& link_names,
	const vector<Vector3d>& point_positions_in_links,
	const vector<Vector3d>& desired_point_positions_in_robot_frame,
	const VectorXd q_min, const VectorXd q_max, const VectorXd weights) {
	if (link_names.size() != point_positions_in_links.size() ||
		link_names.size() != desired_point_positions_in_robot_frame.size()) {
		throw runtime_error(
			"size of the 3 input vectors do not match in "
			"Sai2Model::computeIK3d\n");
	}

	vector<unsigned int> link_ids;
	vector<RigidBodyDynamics::Math::Vector3d> body_point;
	vector<RigidBodyDynamics::Math::Vector3d> target_pos;
	for (int i = 0; i < link_names.size(); i++) {
		link_ids.push_back(linkIdRbdl(link_names[i]));
		body_point.push_back(point_positions_in_links[i]);
		target_pos.push_back(desired_point_positions_in_robot_frame[i]);
	}

	InverseKinematicsJL(*_rbdl_model, _q, q_min, q_max, weights, link_ids,
						body_point, target_pos, q_result, 1.0e-12, 0.0001, 500);
	// InverseKinematicsJL modifies the internal model so we need to re update
	// the kinematics with the previous q value to keep it unchanged
	updateKinematics();
}

void Sai2Model::computeIK6d(
	VectorXd& q_result, const vector<string>& link_names,
	const vector<Affine3d>& frame_in_links,
	const vector<Affine3d>& desired_frame_locations_in_robot_frame) {
	if (link_names.size() != frame_in_links.size() ||
		link_names.size() != desired_frame_locations_in_robot_frame.size()) {
		throw runtime_error(
			"size of the 3 input vectors do not match in "
			"Sai2Model::computeIK6d\n");
	}

	vector<unsigned int> link_ids;
	vector<RigidBodyDynamics::Math::Vector3d> point_pos;
	vector<RigidBodyDynamics::Math::Vector3d> desired_point_pos;
	for (int i = 0; i < link_names.size(); i++) {
		link_ids.push_back(linkIdRbdl(link_names[i]));
		link_ids.push_back(linkIdRbdl(link_names[i]));
		link_ids.push_back(linkIdRbdl(link_names[i]));

		point_pos.push_back(frame_in_links[i] * Vector3d::Zero());
		point_pos.push_back(frame_in_links[i] * Vector3d::UnitX());
		point_pos.push_back(frame_in_links[i] * Vector3d::UnitY());

		desired_point_pos.push_back(desired_frame_locations_in_robot_frame[i] *
									Vector3d::Zero());
		desired_point_pos.push_back(desired_frame_locations_in_robot_frame[i] *
									Vector3d::UnitX());
		desired_point_pos.push_back(desired_frame_locations_in_robot_frame[i] *
									Vector3d::UnitY());
	}

	InverseKinematics(
		*_rbdl_model, _q, link_ids, point_pos, desired_point_pos,
		q_result);	// modifies the internal model so we need to re update the
					// kinematics with the previous q value to keep it unchanged
	updateKinematics();
}

Affine3d Sai2Model::transform(const string& link_name,
							  const Vector3d& pos_in_link,
							  const Matrix3d& rot_in_link) const {
	unsigned int link_id = linkIdRbdl(link_name);
	Eigen::Affine3d T(
		CalcBodyWorldOrientation(*_rbdl_model, _q, link_id, false).transpose() *
		rot_in_link);
	T.translation() = CalcBodyToBaseCoordinates(*_rbdl_model, _q, link_id,
												pos_in_link, false);
	return T;
}

Affine3d Sai2Model::transformInWorld(const string& link_name,
									 const Vector3d& pos_in_link,
									 const Matrix3d& rot_in_link) const {
	return _T_world_robot * transform(link_name, pos_in_link, rot_in_link);
}

Vector6d Sai2Model::velocity6d(const string link_name,
							   const Vector3d& pos_in_link) const {
	Vector6d vel6d = CalcPointVelocity6D(
		*_rbdl_model, _q, _dq, linkIdRbdl(link_name), pos_in_link, false);
	vel6d.head(3).swap(vel6d.tail(3));
	return vel6d;
}

Vector6d Sai2Model::velocity6dInWorld(const string link_name,
									  const Vector3d& pos_in_link) const {
	Vector6d vel6d = velocity6d(link_name, pos_in_link);
	vel6d.head(3) = _T_world_robot.linear() * vel6d.head(3);
	vel6d.tail(3) = _T_world_robot.linear() * vel6d.tail(3);
	return vel6d;
}

Vector6d Sai2Model::acceleration6d(const string link_name,
								   const Vector3d& pos_in_link) const {
	Vector6d acc6d = CalcPointAcceleration6D(
		*_rbdl_model, _q, _dq, _ddq, linkIdRbdl(link_name), pos_in_link, false);
	acc6d.head(3).swap(acc6d.tail(3));
	return acc6d;
}
Vector6d Sai2Model::acceleration6dInWorld(const string link_name,
										  const Vector3d& pos_in_link) const {
<<<<<<< HEAD
	Vector6d accel6d = velocity6d(link_name, pos_in_link);
=======
	Vector6d accel6d = acceleration6d(link_name, pos_in_link);
>>>>>>> 10747da5
	accel6d.head(3) = _T_world_robot.linear() * accel6d.head(3);
	accel6d.tail(3) = _T_world_robot.linear() * accel6d.tail(3);
	return accel6d;
}

Vector3d Sai2Model::position(const string& link_name,
							 const Vector3d& pos_in_link) const {
	return CalcBodyToBaseCoordinates(*_rbdl_model, _q, linkIdRbdl(link_name),
									 pos_in_link, false);
}

Vector3d Sai2Model::positionInWorld(const string& link_name,
									const Vector3d& pos_in_link) const {
	return _T_world_robot * position(link_name, pos_in_link);
}

Vector3d Sai2Model::linearVelocity(const string& link_name,
								   const Vector3d& pos_in_link) const {
	return CalcPointVelocity(*_rbdl_model, _q, _dq, linkIdRbdl(link_name),
							 pos_in_link, false);
}
Vector3d Sai2Model::linearVelocityInWorld(const string& link_name,
										  const Vector3d& pos_in_link) const {
	return _T_world_robot.linear() * linearVelocity(link_name, pos_in_link);
}

Vector3d Sai2Model::linearAcceleration(const string& link_name,
									   const Vector3d& pos_in_link) const {
	return CalcPointAcceleration(*_rbdl_model, _q, _dq, _ddq,
								 linkIdRbdl(link_name), pos_in_link, false);
}
Vector3d Sai2Model::linearAccelerationInWorld(
	const string& link_name, const Vector3d& pos_in_link) const {
	return _T_world_robot.linear() * linearAcceleration(link_name, pos_in_link);
}

Matrix3d Sai2Model::rotation(const string& link_name,
							 const Matrix3d& rot_in_link) const {
	return CalcBodyWorldOrientation(*_rbdl_model, _q, linkIdRbdl(link_name),
									false)
			   .transpose() *
		   rot_in_link;
}

Matrix3d Sai2Model::rotationInWorld(const string& link_name,
									const Matrix3d& rot_in_link) const {
	return _T_world_robot.linear() * rotation(link_name, rot_in_link);
}

<<<<<<< HEAD
Vector3d Sai2Model::angularVelocity(const string& link_name,
									const Vector3d& pos_in_link) const {
	return velocity6d(link_name, pos_in_link).tail(3);
}

Vector3d Sai2Model::angularVelocityInWorld(const string& link_name,
										   const Vector3d& pos_in_link) const {
	return _T_world_robot.linear() * angularVelocity(link_name, pos_in_link);
}

Vector3d Sai2Model::angularAcceleration(const string& link_name,
										const Vector3d& pos_in_link) const {
	return acceleration6d(link_name, pos_in_link).tail(3);
}
Vector3d Sai2Model::angularAccelerationInWorld(
	const string& link_name, const Vector3d& pos_in_link) const {
	return _T_world_robot.linear() *
		   angularAcceleration(link_name, pos_in_link);
=======
Vector3d Sai2Model::angularVelocity(const string& link_name) const {
	return velocity6d(link_name, Vector3d::Zero()).tail(3);
}

Vector3d Sai2Model::angularVelocityInWorld(const string& link_name) const {
	return _T_world_robot.linear() * angularVelocity(link_name);
}

Vector3d Sai2Model::angularAcceleration(const string& link_name) const {
	return acceleration6d(link_name, Vector3d::Zero()).tail(3);
}
Vector3d Sai2Model::angularAccelerationInWorld(const string& link_name) const {
	return _T_world_robot.linear() * angularAcceleration(link_name);
>>>>>>> 10747da5
}

unsigned int Sai2Model::linkIdRbdl(const string& link_name) const {
	if (_link_names_to_id_map.find(link_name) == _link_names_to_id_map.end()) {
		throw invalid_argument("link [" + link_name + "] does not exist");
	}
	return _link_names_to_id_map.at(link_name);
}

int Sai2Model::jointIndex(const string& joint_name) const {
	if (_joint_names_to_id_map.find(joint_name) ==
		_joint_names_to_id_map.end()) {
		throw invalid_argument("joint [" + joint_name + "] does not exist");
	}
	return _rbdl_model->mJoints.at(_joint_names_to_id_map.at(joint_name))
		.q_index;
}

int Sai2Model::sphericalJointIndexW(const string& joint_name) const {
	if (_joint_names_to_id_map.find(joint_name) ==
		_joint_names_to_id_map.end()) {
		throw invalid_argument("joint [" + joint_name + "] does not exist");
	}
	for (auto it = _spherical_joints.cbegin(); it != _spherical_joints.cend();
		 ++it) {
		if (it->name == joint_name) {
			return it->w_index;
		}
	}
	throw invalid_argument("joint [" + joint_name + "] is not spherical");
}

std::string Sai2Model::jointName(const int joint_id) const {
	if (joint_id < 0 || joint_id >= _q_size) {
		throw std::invalid_argument(
			"cannot get joint name for id out of bounds");
	}
	return _joint_id_to_names_map.at(joint_id);
}

std::vector<std::string> Sai2Model::jointNames() const {
	std::vector<std::string> names;
	names.reserve(_joint_names_to_id_map.size());

	for (const auto& pair : _joint_names_to_id_map) {
		names.push_back(pair.first);
	}

	return names;
}

LinkMassParams Sai2Model::getLinkMassParams(const string& link_name) const {
	RigidBodyDynamics::Body b = _rbdl_model->mBodies.at(linkIdRbdl(link_name));
	return LinkMassParams(b.mMass, b.mCenterOfMass, b.mInertia);
}

Vector3d Sai2Model::comPosition() const {
	Vector3d robot_com = Vector3d::Zero();
	double robot_mass = 0.0;
	Vector3d center_of_mass_global_frame;
	int n_bodies = _rbdl_model->mBodies.size();
	for (int i = 0; i < n_bodies; i++) {
		RigidBodyDynamics::Body b = _rbdl_model->mBodies.at(i);

		center_of_mass_global_frame = CalcBodyToBaseCoordinates(
			*_rbdl_model, _q, i, b.mCenterOfMass, false);

		robot_com += center_of_mass_global_frame * b.mMass;
		robot_mass += b.mMass;
	}
	return robot_com / robot_mass;
}

MatrixXd Sai2Model::comJacobian() const {
<<<<<<< HEAD
	VectorXd Jv_com = MatrixXd::Zero(3, _dof);
=======
	MatrixXd Jv_com = MatrixXd::Zero(3, _dof);
>>>>>>> 10747da5
	MatrixXd link_Jv;
	double robot_mass = 0.0;
	int n_bodies = _rbdl_model->mBodies.size();
	for (int i = 0; i < n_bodies; i++) {
		RigidBodyDynamics::Body b = _rbdl_model->mBodies[i];

		link_Jv.setZero(3, _dof);
		CalcPointJacobian(*_rbdl_model, _q, i, b.mCenterOfMass, link_Jv, false);

		Jv_com += link_Jv * b.mMass;
		robot_mass += b.mMass;
	}
	return Jv_com / robot_mass;
}

Eigen::MatrixXd Sai2Model::taskInertiaMatrix(
	const MatrixXd& task_jacobian) const {
	// check the task jacobian is compatible with the robot model
	if (task_jacobian.cols() != _dof) {
		throw invalid_argument(
			"Jacobian size inconsistent with DOF of robot model in "
			"Sai2Model::taksInertiaMatrix");
	}

	// resize Matrices
	int k = task_jacobian.rows();

	// compute task inertia
	MatrixXd inv_inertia = task_jacobian * _M_inv * task_jacobian.transpose();
	return inv_inertia.llt().solve(MatrixXd::Identity(k, k));
}

MatrixXd Sai2Model::taskInertiaMatrixWithPseudoInv(
	const MatrixXd& task_jacobian) const {
	// check the task jacobian is compatible with the robot model
	if (task_jacobian.cols() != _dof) {
		throw invalid_argument(
			"Jacobian size inconsistent with DOF of robot model in "
			"Sai2Model::taksInertiaMatrixWithPseudoInv");
	}

	// resize Matrices
	int k = task_jacobian.rows();

	// compute task inertia
	MatrixXd inv_inertia = task_jacobian * _M_inv * task_jacobian.transpose();

	// compute SVD pseudoinverse
	// TODO: make class function?
	JacobiSVD<MatrixXd> svd(inv_inertia, ComputeThinU | ComputeThinV);
	const double epsilon = numeric_limits<double>::epsilon();
	double tolerance = epsilon * max(inv_inertia.cols(), inv_inertia.rows()) *
					   svd.singularValues().array().abs()(0);
	return svd.matrixV() *
		   (svd.singularValues().array().abs() > tolerance)
			   .select(svd.singularValues().array().inverse(), 0)
			   .matrix()
			   .asDiagonal() *
		   svd.matrixU().adjoint();
}

MatrixXd Sai2Model::dynConsistentInverseJacobian(
	const MatrixXd& task_jacobian) const {
	// check the task jacobian is compatible with the robot model
	if (task_jacobian.cols() != _dof) {
		throw invalid_argument(
			"Jacobian size inconsistent with DOF of robot model in "
			"Sai2Model::dynConsistentInverseJacobian");
	}
	return _M_inv * task_jacobian.transpose() *
		   taskInertiaMatrix(task_jacobian);
}

MatrixXd Sai2Model::nullspaceMatrix(const MatrixXd& task_jacobian) const {
	return nullspaceMatrix(task_jacobian, MatrixXd::Identity(_dof, _dof));
}

MatrixXd Sai2Model::nullspaceMatrix(const MatrixXd& task_jacobian,
									const MatrixXd& N_prec) const {
	// check matrices dimmnsions
	if (N_prec.rows() != N_prec.cols() || N_prec.rows() != _dof) {
		throw invalid_argument(
			"N_prec matrix dimensions inconsistent in "
			"Sai2Model::nullspaceMatrix");
	} else if (task_jacobian.cols() != _dof) {
		throw invalid_argument(
			"jacobian matrix dimensions inconsistent with model dof in "
			"Sai2Model::nullspaceMatrix");
	}

	MatrixXd Jbar = dynConsistentInverseJacobian(task_jacobian);
	return (MatrixXd::Identity(_dof, _dof) - Jbar * task_jacobian) * N_prec;
}

OpSpaceMatrices Sai2Model::operationalSpaceMatrices(
	const MatrixXd& task_jacobian) const {
	return operationalSpaceMatrices(task_jacobian,
									MatrixXd::Identity(_dof, _dof));
}

OpSpaceMatrices Sai2Model::operationalSpaceMatrices(
	const MatrixXd& task_jacobian, const MatrixXd& N_prec) const {
	// check matrices have the right size
	if (task_jacobian.cols() != _dof) {
		throw invalid_argument(
			"Jacobian size inconsistent with DOF of robot model in "
			"Sai2Model::operationalSpaceMatrices");
	} else if (N_prec.rows() != N_prec.cols() || N_prec.rows() != _dof) {
		throw invalid_argument(
			"N_prec matrix dimensions inconsistent in "
			"Sai2Model::operationalSpaceMatrices");
	}

	// Compute the matrices
	MatrixXd Lambda = taskInertiaMatrix(task_jacobian);
	MatrixXd Jbar = _M_inv * task_jacobian.transpose() * Lambda;
	MatrixXd N =
		(MatrixXd::Identity(_dof, _dof) - Jbar * task_jacobian) * N_prec;
	return OpSpaceMatrices(task_jacobian, Lambda, Jbar, N);
}

void Sai2Model::addEnvironmentalContact(const string link,
										const Vector3d pos_in_link,
										const Matrix3d orientation,
										const ContactType contact_type) {
	for (vector<ContactModel>::iterator it = _environmental_contacts.begin();
		 it != _environmental_contacts.end(); ++it) {
		if (it->_link_name == link) {
			throw invalid_argument(
				"Environmental contact on link " + link +
				" already exists in Sai2Model::addEnvironmentalContact()");
		}
	}
	_environmental_contacts.push_back(
		ContactModel(link, pos_in_link, orientation, contact_type));
}
void Sai2Model::deleteEnvironmentalContact(const string link_name) {
	vector<ContactModel> new_contacts;
	for (vector<ContactModel>::iterator it = _environmental_contacts.begin();
		 it != _environmental_contacts.end(); ++it) {
		if (it->_link_name != link_name) {
			new_contacts.push_back(*it);
		}
	}
	_environmental_contacts = new_contacts;
}

void Sai2Model::updateEnvironmentalContact(const string link,
										   const Vector3d pos_in_link,
										   const Matrix3d orientation,
										   const ContactType contact_type) {
	for (vector<ContactModel>::iterator it = _environmental_contacts.begin();
		 it != _environmental_contacts.end(); ++it) {
		if (it->_link_name == link) {
			it->_contact_position = pos_in_link;
			it->_contact_orientation = orientation;
			it->_contact_type = contact_type;
			return;
		}
	}
	throw invalid_argument(
		"Environmental contact on link " + link +
		" does not exist in Sai2Model::updateManipulationContact()");
}

void Sai2Model::addManipulationContact(const string link,
									   const Vector3d pos_in_link,
									   const Matrix3d orientation,
									   const ContactType contact_type) {
	for (vector<ContactModel>::iterator it = _manipulation_contacts.begin();
		 it != _manipulation_contacts.end(); ++it) {
		if (it->_link_name == link) {
			throw invalid_argument(
				"Environmental contact on link " + link +
				" already exists in Sai2Model::addManipulationContact()");
		}
	}
	_manipulation_contacts.push_back(
		ContactModel(link, pos_in_link, orientation, contact_type));
}

void Sai2Model::deleteManipulationContact(const string link_name) {
	vector<ContactModel> new_contacts;
	for (vector<ContactModel>::iterator it = _manipulation_contacts.begin();
		 it != _manipulation_contacts.end(); ++it) {
		if (it->_link_name != link_name) {
			new_contacts.push_back(*it);
		}
	}
	_manipulation_contacts = new_contacts;
}

void Sai2Model::updateManipulationContact(const string link,
										  const Vector3d pos_in_link,
										  const Matrix3d orientation,
										  const ContactType contact_type) {
	for (vector<ContactModel>::iterator it = _manipulation_contacts.begin();
		 it != _manipulation_contacts.end(); ++it) {
		if (it->_link_name == link) {
			it->_contact_position = pos_in_link;
			it->_contact_orientation = orientation;
			it->_contact_type = contact_type;
			return;
		}
	}
	throw invalid_argument(
		"Environmental contact on link " + link +
		" does not exist in Sai2Model::updateManipulationContact()");
}

GraspMatrixData Sai2Model::manipulationGraspMatrix(
	const Vector3d& desired_resultant_point,
	const bool resultant_in_world_frame,
	const bool contact_forces_in_local_frames) const {
	GraspMatrixData G_data = manipulationGraspMatrixAtGeometricCenter(
		resultant_in_world_frame, contact_forces_in_local_frames);

	Vector3d r_cg = G_data.resultant_point - desired_resultant_point;
	Matrix3d Rcross_cg = crossProductOperator(r_cg);

	int n = G_data.G.cols();

	G_data.G.block(3, 0, 3, n) += Rcross_cg * G_data.G.block(0, 0, 3, n);
	G_data.G_inv.block(0, 0, n, 3) -=
		G_data.G_inv.block(0, 3, n, 3) * Rcross_cg;

	G_data.resultant_point = desired_resultant_point;

	return G_data;
}

GraspMatrixData Sai2Model::manipulationGraspMatrixAtGeometricCenter(
	const bool resultant_in_world_frame,
	const bool contact_forces_in_local_frames) const {
	vector<Vector3d> contact_locations;
	vector<ContactType> contact_types;
	int num_surface_contacts = 0;
	for (const auto& contact : _manipulation_contacts) {
		if (resultant_in_world_frame) {
			contact_locations.push_back(
				positionInWorld(contact._link_name, contact._contact_position));

		} else {
			contact_locations.push_back(
				position(contact._link_name, contact._contact_position));
		}
		contact_types.push_back(contact._contact_type);
		if (contact._contact_type == SurfaceContact) {
			num_surface_contacts++;
		}
	}
	GraspMatrixData G_data =
		graspMatrixAtGeometricCenter(contact_locations, contact_types);

	if (contact_forces_in_local_frames) {
		int n_contact_points = _manipulation_contacts.size();
		int current_surface_contact = 0;
		for (int i = 0; i < n_contact_points; i++) {
			Matrix3d R_local;
			if (resultant_in_world_frame) {
				R_local = rotationInWorld(
					_manipulation_contacts[i]._link_name,
					_manipulation_contacts[i]._contact_orientation);
			} else {
				R_local =
					rotation(_manipulation_contacts[i]._link_name,
							 _manipulation_contacts[i]._contact_orientation);
			}

			G_data.G
				.block(0, 3 * i, 3 * (n_contact_points + num_surface_contacts),
					   3)
				.applyOnTheRight(R_local);
			G_data.G_inv
				.block(3 * i, 0, 3,
					   3 * (n_contact_points + num_surface_contacts))
				.applyOnTheLeft(R_local.transpose());

			if (_manipulation_contacts[i]._contact_type == SurfaceContact) {
				G_data.G
					.block(0, 3 * (n_contact_points + current_surface_contact),
						   3 * (n_contact_points + num_surface_contacts), 3)
					.applyOnTheRight(R_local);
				G_data.G_inv
					.block(3 * (n_contact_points + current_surface_contact), 0,
						   3, 3 * (n_contact_points + num_surface_contacts))
					.applyOnTheLeft(R_local.transpose());

				if (n_contact_points > 2) {
					G_data.G
						.block(3 * (n_contact_points + current_surface_contact),
							   0, 3,
							   3 * (n_contact_points + num_surface_contacts))
						.applyOnTheLeft(R_local.transpose());
					G_data.G_inv
						.block(0,
							   3 * (n_contact_points + current_surface_contact),
							   3 * (n_contact_points + num_surface_contacts), 3)
						.applyOnTheRight(R_local);
				}

				current_surface_contact++;
			}
		}
	}
	return G_data;
}

GraspMatrixData Sai2Model::environmentalGraspMatrix(
	const Vector3d& desired_resultant_point,
	const bool resultant_in_world_frame,
	const bool contact_forces_in_local_frames) const {
	GraspMatrixData G_data = environmentalGraspMatrixAtGeometricCenter(
		resultant_in_world_frame, contact_forces_in_local_frames);

	Vector3d r_cg = G_data.resultant_point - desired_resultant_point;
	Matrix3d Rcross_cg = crossProductOperator(r_cg);

	int n = G_data.G.cols();

	G_data.G.block(3, 0, 3, n) += Rcross_cg * G_data.G.block(0, 0, 3, n);
	G_data.G_inv.block(0, 0, n, 3) -=
		G_data.G_inv.block(0, 3, n, 3) * Rcross_cg;

	G_data.resultant_point = desired_resultant_point;

	return G_data;
}

GraspMatrixData Sai2Model::environmentalGraspMatrixAtGeometricCenter(
	const bool resultant_in_world_frame,
	const bool contact_forces_in_local_frames) const {
	vector<Vector3d> contact_locations;
	vector<ContactType> contact_types;
	int num_surface_contacts = 0;
	for (const auto& contact : _environmental_contacts) {
		if (resultant_in_world_frame) {
			contact_locations.push_back(
				positionInWorld(contact._link_name, contact._contact_position));

		} else {
			contact_locations.push_back(
				position(contact._link_name, contact._contact_position));
		}
		contact_types.push_back(contact._contact_type);
		if (contact._contact_type == SurfaceContact) {
			num_surface_contacts++;
		}
	}
	GraspMatrixData G_data =
		graspMatrixAtGeometricCenter(contact_locations, contact_types);

	if (contact_forces_in_local_frames) {
		int n_contact_points = _environmental_contacts.size();
		int current_surface_contact = 0;
		for (int i = 0; i < n_contact_points; i++) {
			Matrix3d R_local;
			if (resultant_in_world_frame) {
				R_local = rotationInWorld(
					_environmental_contacts[i]._link_name,
					_environmental_contacts[i]._contact_orientation);
			} else {
				R_local =
					rotation(_environmental_contacts[i]._link_name,
							 _environmental_contacts[i]._contact_orientation);
			}

			G_data.G
				.block(0, 3 * i, 3 * (n_contact_points + num_surface_contacts),
					   3)
				.applyOnTheRight(R_local);
			G_data.G_inv
				.block(3 * i, 0, 3,
					   3 * (n_contact_points + num_surface_contacts))
				.applyOnTheLeft(R_local.transpose());

			if (_environmental_contacts[i]._contact_type == SurfaceContact) {
				G_data.G
					.block(0, 3 * (n_contact_points + current_surface_contact),
						   3 * (n_contact_points + num_surface_contacts), 3)
					.applyOnTheRight(R_local);
				G_data.G_inv
					.block(3 * (n_contact_points + current_surface_contact), 0,
						   3, 3 * (n_contact_points + num_surface_contacts))
					.applyOnTheLeft(R_local.transpose());

				if (n_contact_points > 2) {
					G_data.G
						.block(3 * (n_contact_points + current_surface_contact),
							   0, 3,
							   3 * (n_contact_points + num_surface_contacts))
						.applyOnTheLeft(R_local.transpose());
					G_data.G_inv
						.block(0,
							   3 * (n_contact_points + current_surface_contact),
							   3 * (n_contact_points + num_surface_contacts), 3)
						.applyOnTheRight(R_local);
				}

				current_surface_contact++;
			}
		}
	}
	return G_data;
}

void Sai2Model::Sai2Model::displayJoints() {
	cout << "\nRobot Joints :" << endl;
	for (map<string, int>::iterator it = _joint_names_to_id_map.begin();
		 it != _joint_names_to_id_map.end(); ++it) {
		cout << "joint : " << it->first << "\t id : " << it->second << endl;
	}
	cout << endl;
}

void Sai2Model::displayLinks() {
	cout << "\nRobot Links :" << endl;
	for (map<string, int>::iterator it = _link_names_to_id_map.begin();
		 it != _link_names_to_id_map.end(); ++it) {
		cout << "link : " << it->first << "\t id : " << it->second << endl;
	}
	cout << endl;
}

void Sai2Model::updateDynamics() {
	if (_M.rows() != _dof || _M.cols() != _dof) {
		_M.setZero(_dof, _dof);
	}

	CompositeRigidBodyAlgorithm(*_rbdl_model, _q, _M, false);
	updateInverseInertia();
}

void Sai2Model::updateInverseInertia() { _M_inv = _M.inverse(); }

VectorXd Sai2Model::modifiedNewtonEuler(const bool consider_gravity,
<<<<<<< HEAD
									const VectorXd& q, const VectorXd& dq,
									const VectorXd& dqa, const VectorXd& ddq) {
=======
										const VectorXd& q, const VectorXd& dq,
										const VectorXd& dqa,
										const VectorXd& ddq) {
>>>>>>> 10747da5
	VectorXd tau = VectorXd::Zero(_dof);

	vector<Vector3d> w, wa, dw, ddO, ddB, f, mom;
	vector<Vector3d> ripi_list, rib_list, z_list;
	Vector3d w_i, wa_i, dw_i, ddO_i, ddB_i, f_i, mom_i;
	Vector3d wp, wap, dwp, ddOp, ddBp, fc, tauc;
	Vector3d z, r_ipi, r_ipb, r_ib;

	// initial conditions forward recursion
	w_i.setZero();
	wa_i.setZero();
	dw_i.setZero();
	if (consider_gravity) {
		ddO_i = -_T_world_robot.linear().transpose() * _rbdl_model->gravity;
	} else {
		ddO_i.setZero();
	}
	ddB_i = ddO_i;

	f_i.setZero();
	mom_i.setZero();

	z.setZero();
	r_ipi.setZero();
	r_ib.setZero();

	w.push_back(w_i);
	wa.push_back(wa_i);
	dw.push_back(dw_i);
	ddO.push_back(ddO_i);
	ddB.push_back(ddB_i);

	z_list.push_back(z);
	rib_list.push_back(r_ib);
	ripi_list.push_back(r_ipi);

	f.push_back(f_i);
	mom.push_back(mom_i);

	for (int i = 1; i < _dof + 1; i++) {
		int parent = _rbdl_model->lambda_q[i];
		vector<unsigned int> children = _rbdl_model->mu[i];
		int child;
		if (children.empty()) {
			child = i;
			r_ipi.setZero();
		} else if (children.size() == 1) {
			child = _rbdl_model->mu[i][0];
			r_ipi = _rbdl_model->X_lambda[child].r;
		} else {
			throw("tree structures not implemented yet");
		}
		z = _rbdl_model->mJoints[i].mJointAxes->head(3);
		r_ipb = _rbdl_model->mBodies[i].mCenterOfMass;
		r_ib = -r_ipi + r_ipb;

		// transform parent quantities in local frame
		wp = _rbdl_model->X_lambda[i].E * w[parent];
		wap = _rbdl_model->X_lambda[i].E * wa[parent];
		dwp = _rbdl_model->X_lambda[i].E * dw[parent];
		ddOp = _rbdl_model->X_lambda[i].E * ddO[parent];

		w_i = wp + dq(parent) * z;
		wa_i = wap + dqa(parent) * z;
		dw_i = dwp + ddq(parent) * z + dq(parent) * wap.cross(z);
		ddO_i = ddOp + dw_i.cross(r_ipi) + w_i.cross(wa_i.cross(r_ipi));
		ddB_i = ddO_i + dw_i.cross(r_ib) + w_i.cross(wa_i.cross(r_ib));

		w.push_back(w_i);
		wa.push_back(wa_i);
		dw.push_back(dw_i);
		ddO.push_back(ddO_i);
		ddB.push_back(ddB_i);

		z_list.push_back(z);
		rib_list.push_back(r_ib);
		ripi_list.push_back(r_ipi);

		f.push_back(f_i);
		mom.push_back(mom_i);
	}

	// backward recursion
	for (int i = _dof; i > 0; i--) {
		Vector3d fip, mom_ip;
		vector<unsigned int> children = _rbdl_model->mu[i];
		if (children.size() == 0) {
			fip.setZero();
			mom_ip.setZero();
		} else if (children.size() == 1) {
			int child = children[0];
			fip = _rbdl_model->X_lambda[child].E.transpose() * f[child];
			mom_ip = _rbdl_model->X_lambda[child].E.transpose() * mom[child];
		} else {
			throw("tree structures not implemented yet");
		}

		double m = _rbdl_model->mBodies[i].mMass;
		Matrix3d I = _rbdl_model->mBodies[i].mInertia;

		f_i = fip + m * ddB[i];
		mom_i = mom_ip - f_i.cross(ripi_list[i] + rib_list[i]) +
				fip.cross(rib_list[i]) + I * dw[i] + wa[i].cross(I * w[i]);

		Vector3d zp = z_list[i];
		tau(i - 1) = mom_i.dot(zp);

		f[i] = f_i;
		mom[i] = mom_i;
	}
	return tau;
}

<<<<<<< HEAD
MatrixXd matrixRangeBasis(const MatrixXd& matrix, const double tolerance) {
	const int n_rows = matrix.rows();
=======
MatrixXd matrixRangeBasis(const MatrixXd& matrix, const double& tolerance) {
	const int range_size = matrix.rows();
>>>>>>> 10747da5

	JacobiSVD<MatrixXd> svd(matrix, ComputeThinU | ComputeThinV);

	double sigma_0 = svd.singularValues()(0);
	if (sigma_0 < tolerance) {
<<<<<<< HEAD
		return MatrixXd::Zero(n_rows, 1);
	}

	int range = n_rows;
	for (int i = svd.singularValues().size() - 1; i > 0; i--) {
		if (svd.singularValues()(i) / sigma_0 < tolerance) {
			range -= 1;
=======
		return MatrixXd::Zero(range_size, 1);
	}

	const int max_range = min(matrix.rows(), matrix.cols());
	int task_dof = max_range;
	for (int i = svd.singularValues().size() - 1; i > 0; i--) {
		if (svd.singularValues()(i) / sigma_0 < tolerance) {
			task_dof -= 1;
>>>>>>> 10747da5
		} else {
			break;
		}
	}

<<<<<<< HEAD
	if (range == n_rows) {
		return MatrixXd::Identity(n_rows, n_rows);
	} else {
		return svd.matrixU().leftCols(range);
=======
	if (task_dof == matrix.rows()) {
		return MatrixXd::Identity(max_range, max_range);
	} else {
		return svd.matrixU().leftCols(task_dof);
>>>>>>> 10747da5
	}
}

Vector3d orientationError(const Matrix3d& desired_orientation,
						  const Matrix3d& current_orientation) {
	// check that the matrices are valid rotations
	Matrix3d Q1 = desired_orientation * desired_orientation.transpose() -
				  Matrix3d::Identity();
	Matrix3d Q2 = current_orientation * current_orientation.transpose() -
				  Matrix3d::Identity();
	if (Q1.norm() > 0.0001 || Q2.norm() > 0.0001) {
		cout << "des orientation:\n" << desired_orientation << endl;
		cout << "cur orientation:\n" << current_orientation << endl;
		cout << "Q1: " << Q1.norm() << endl;
		cout << "Q2: " << Q2.norm() << endl;
		throw invalid_argument(
			"Invalid rotation matrices in Sai2Model::orientationError");
	} else {
		Vector3d rc1 = current_orientation.block<3, 1>(0, 0);
		Vector3d rc2 = current_orientation.block<3, 1>(0, 1);
		Vector3d rc3 = current_orientation.block<3, 1>(0, 2);
		Vector3d rd1 = desired_orientation.block<3, 1>(0, 0);
		Vector3d rd2 = desired_orientation.block<3, 1>(0, 1);
		Vector3d rd3 = desired_orientation.block<3, 1>(0, 2);
		return -1.0 / 2.0 * (rc1.cross(rd1) + rc2.cross(rd2) + rc3.cross(rd3));
	}
}

Vector3d orientationError(const Quaterniond& desired_orientation,
						  const Quaterniond& current_orientation) {
	Quaterniond inv_dlambda =
		desired_orientation * current_orientation.conjugate();
	return -2.0 * inv_dlambda.vec();
}

Matrix3d crossProductOperator(const Vector3d& v) {
	Matrix3d v_hat;
	v_hat << 0, -v(2), v(1), v(2), 0, -v(0), -v(1), v(0), 0;
	return v_hat;
}

GraspMatrixData graspMatrixAtGeometricCenter(
	const vector<Vector3d>& contact_locations,
<<<<<<< HEAD
	const vector<ContactType> contact_types) {
=======
	const vector<ContactType>& contact_types) {
>>>>>>> 10747da5
	MatrixXd G = MatrixXd::Zero(1, 1);
	MatrixXd G_inv = MatrixXd::Zero(1, 1);
	Matrix3d R = Matrix3d::Identity();
	Vector3d geometric_center = Vector3d::Zero();

	// number of contact points
	int n = contact_locations.size();
	if (n < 2) {
		throw invalid_argument(
			"invalid number of contact points (2 points min) in "
			"Sai2Model::graspMatrixAtGeometricCenter\n");
	}
	if (n > 4) {
		throw invalid_argument(
			"invalid number of contact points (4 points max) in "
			"Sai2Model::graspMatrixAtGeometricCenter\n");
	}
	if (contact_types.size() != n) {
		throw invalid_argument(
			"argument contact_locations and contact_types need to be of the "
			"same length in Sai2Model::graspMatrixAtGeometricCenter\n");
	}

	// TODO : support line contact
	// number of surface contacts (that can apply a moment)
	int k = 0;
	for (int i = 0; i < n; i++) {
		if (contact_types[i] == SurfaceContact) {
			k++;
		}
	}

	// find geometric center
	for (int i = 0; i < n; i++) {
		geometric_center += contact_locations[i] / n;
	}

	// prepare Wf and Wm matrices
	MatrixXd Wf = MatrixXd::Zero(6, 3 * n);
	MatrixXd Wm = MatrixXd::Zero(6, 3 * k);

	for (int i = 0; i < n; i++) {
		Vector3d ri = contact_locations[i] - geometric_center;
		Wf.block<3, 3>(0, 3 * i) = Matrix3d::Identity();
		Wf.block<3, 3>(3, 3 * i) = crossProductOperator(ri);
	}
	for (int i = 0; i < k; i++) {
		Wm.block<3, 3>(3, 3 * i) = Matrix3d::Identity();
	}

	// prepare E and I
	MatrixXd E, I;

	Vector3d x, y, z;

	switch (n) {
		case 2: {
			// resize E
			E = MatrixXd::Zero(6, 1);

			// compute the point to point vectors
			Vector3d e12 = contact_locations[1] - contact_locations[0];
			double l = e12.norm();
			e12.normalize();

			// fill in E matrix
			E.block<3, 1>(0, 0) = -e12;
			E.block<3, 1>(3, 0) = e12;

			// create Ebar
			MatrixXd Ebar = 0.5 * E.transpose();

			// find R
			x = e12;
			if (abs((x.cross(Vector3d(1, 0, 0))).norm()) <
				1e-3)  // local x is aligned with world x
			{
				if (x.dot(Vector3d(1, 0, 0)) > 0)  // same direction
				{
					R = Matrix3d::Identity();
					// cout << "R is identity" << endl;
				} else	// rotation around Z axis by 180 degrees
				{
					R << -1, 0, 0, 0, -1, 0, 0, 0, 1;
				}
				x = R.col(0);
				y = R.col(1);
				z = R.col(2);
			} else {
				y = x.cross(Vector3d(1, 0, 0));
				y.normalize();
				z = x.cross(y);
				z.normalize();
				R.block<3, 1>(0, 0) = x;
				R.block<3, 1>(0, 1) = y;
				R.block<3, 1>(0, 2) = z;
			}

			switch (k) {
				case 0: {
					// throw runtime_error("Case 2-0 not implemented
					// yet\n");
					G.setZero(6, 6);
					G.block<3, 3>(0, 0) = Matrix3d::Identity();
					G.block<3, 3>(0, 3) = Matrix3d::Identity();
					G.block<1, 3>(3, 0) = l / 2.0 * z.transpose();
					G.block<1, 3>(3, 3) = -l / 2.0 * z.transpose();
					G.block<1, 3>(4, 0) = -l / 2.0 * y.transpose();
					G.block<1, 3>(4, 3) = l / 2.0 * y.transpose();
					G.block<1, 3>(5, 0) = -1.0 / 2.0 * x.transpose();
					G.block<1, 3>(5, 3) = 1.0 / 2.0 * x.transpose();

					G_inv.setZero(6, 6);
					G_inv.block<3, 3>(0, 0) = 0.5 * Matrix3d::Identity();
					G_inv.block<3, 3>(3, 0) = 0.5 * Matrix3d::Identity();
					G_inv.block<3, 1>(0, 3) = l * z;
					G_inv.block<3, 1>(3, 3) = -l * z;
					G_inv.block<3, 1>(0, 4) = -l * y;
					G_inv.block<3, 1>(3, 4) = l * y;
					G_inv.block<3, 1>(0, 5) = x;
					G_inv.block<3, 1>(3, 5) = x;

					break;
				}
				case 1: {
					// only 2 internal moments
					I = MatrixXd::Zero(2, 3);

					I << 0, 1, 0, 0, 0, 1;
					I = I * R.transpose();

					// populate G
					G = MatrixXd::Zero(9, 9);
					G.block<6, 6>(0, 0) = Wf;
					G.block<6, 3>(0, 6) = Wm;
					G.block<1, 6>(6, 0) = Ebar;
					G.block<2, 3>(7, 6) = I;

					// TODO : find explicit form for this case
					G_inv = MatrixXd::Zero(9, 9);
					G_inv = G.inverse();

					break;
				}
				case 2: {
					I = MatrixXd::Zero(5, 6);

					// find I
					I << -0.5, 0, 0, 0.5, 0, 0, 0, 1, 0, 0, 0, 0, 0, 0, 1, 0, 0,
						0, 0, 0, 0, 0, 1, 0, 0, 0, 0, 0, 0, 1;
					// I = I*Rr.transpose();
					I.block<5, 3>(0, 0) = I.block<5, 3>(0, 0) * R.transpose();
					I.block<5, 3>(0, 3) = I.block<5, 3>(0, 3) * R.transpose();

					// populate G
					G = MatrixXd::Zero(12, 12);
					G.block<6, 6>(0, 0) = Wf;
					G.block<6, 6>(0, 6) = Wm;
					G.block<1, 6>(6, 0) = Ebar;
					G.block<5, 6>(7, 6) = I;

					G_inv = MatrixXd::Zero(12, 12);
					Matrix3d rx_cross = crossProductOperator(x);
					Matrix3d rx_cross_square = rx_cross * rx_cross;
					G_inv.block<3, 3>(0, 0) = 0.5 * Matrix3d::Identity();
					G_inv.block<3, 3>(3, 0) = 0.5 * Matrix3d::Identity();
					G_inv.block<3, 3>(0, 3) = rx_cross / l;
					G_inv.block<3, 3>(3, 3) = -rx_cross / l;
					G_inv.block<3, 3>(6, 3) =
						(Matrix3d::Identity() + rx_cross_square) / 2.0;
					G_inv.block<3, 3>(9, 3) =
						(Matrix3d::Identity() + rx_cross_square) / 2.0;

					G_inv.block<3, 1>(0, 6) = -x;
					G_inv.block<3, 1>(3, 6) = x;

					G_inv.block<3, 1>(6, 7) = -x;
					G_inv.block<3, 1>(9, 7) = x;

					G_inv.block<3, 1>(0, 8) = -z / l;
					G_inv.block<3, 1>(3, 8) = z / l;
					G_inv.block<3, 1>(6, 8) = y;

					G_inv.block<3, 1>(0, 9) = y / l;
					G_inv.block<3, 1>(3, 9) = -y / l;
					G_inv.block<3, 1>(6, 9) = z;

					G_inv.block<3, 1>(0, 10) = -z / l;
					G_inv.block<3, 1>(3, 10) = z / l;
					G_inv.block<3, 1>(9, 10) = y;

					G_inv.block<3, 1>(0, 11) = y / l;
					G_inv.block<3, 1>(3, 11) = -y / l;
					G_inv.block<3, 1>(9, 11) = z;

					break;
				}
				default:
					throw runtime_error(
						"Should not arrive here (number of contact points "
						"is "
						"2, number of surface contacts incoherent) in "
						"Sai2Model::graspMatrixAtGeometricCenter\n");
			}
			break;
		}

		case 3: {
			// compute Wf_bar
			Matrix3d bot_right_Wf_WfT =
				Wf.block<3, 9>(3, 0) * Wf.block<3, 9>(3, 0).transpose();
			MatrixXd WfWfT_inv = MatrixXd::Identity(6, 6) / 3.0;
			WfWfT_inv.block<3, 3>(3, 3) = bot_right_Wf_WfT.inverse();

			MatrixXd Wf_bar = Wf.transpose() * WfWfT_inv;

			// resize E
			E = MatrixXd::Zero(9, 3);

			// compute the point to point vectors
			Vector3d e12 = contact_locations[1] - contact_locations[0];
			Vector3d e13 = contact_locations[2] - contact_locations[0];
			Vector3d e23 = contact_locations[2] - contact_locations[1];

			e12.normalize();
			e13.normalize();
			e23.normalize();

			// fill in E matrix
			E.block<3, 1>(0, 0) = -e12;
			E.block<3, 1>(3, 0) = e12;
			E.block<3, 1>(0, 1) = -e13;
			E.block<3, 1>(6, 1) = e13;
			E.block<3, 1>(3, 2) = -e23;
			E.block<3, 1>(6, 2) = e23;

			// create Ebar
			MatrixXd Ebar = (E.transpose() * E).inverse() * E.transpose();

			if (k < 0 || k > 3) {
				throw runtime_error(
					"Should not happen (number of contact points is 3, "
					"number "
					"of surface contacts incoherent) in "
					"Sai2Model::graspMatrixAtGeometricCenter\n");
			} else if (k == 0) {
				// populate G
				G = MatrixXd::Zero(9, 9);
				G.block<6, 9>(0, 0) = Wf;
				G.block<3, 9>(6, 0) = Ebar;

				G_inv.setZero(9, 9);
				G_inv.block<9, 6>(0, 0) = Wf_bar;
				G_inv.block<9, 3>(0, 6) = E;
			} else {
				int tk = 3 * k;
				// compute I
				MatrixXd I = MatrixXd::Identity(tk, tk);

				// populate G
				G = MatrixXd::Zero(9 + tk, 9 + tk);
				G.block(0, 0, 6, 9) = Wf;
				G.block(0, 9, 6, tk) = Wm;
				G.block(6, 0, 3, 9) = Ebar;
				G.block(9, 9, tk, tk) = I;

				G_inv.setZero(9 + tk, 9 + tk);
				G_inv.block(0, 0, 9, 6) = Wf_bar;
				G_inv.block(0, 6, 9, 3) = E;
				G_inv.block(0, 9, 9, tk) = -Wf_bar * Wm;
				G_inv.block(9, 9, tk, tk) = I;
			}
			break;
		}

		case 4: {
			// compute Wf_bar
			Matrix3d bot_right_Wf_WfT =
				Wf.block<3, 12>(3, 0) * Wf.block<3, 12>(3, 0).transpose();
			MatrixXd WfWfT_inv = MatrixXd::Identity(6, 6) / 4.0;
			WfWfT_inv.block<3, 3>(3, 3) = bot_right_Wf_WfT.inverse();

			MatrixXd Wf_bar = Wf.transpose() * WfWfT_inv;

			// resize E
			E = MatrixXd::Zero(12, 6);

			// compute the point to point vectors
			Vector3d e12 = contact_locations[1] - contact_locations[0];
			Vector3d e13 = contact_locations[2] - contact_locations[0];
			Vector3d e14 = contact_locations[3] - contact_locations[0];
			Vector3d e23 = contact_locations[2] - contact_locations[1];
			Vector3d e24 = contact_locations[3] - contact_locations[1];
			Vector3d e34 = contact_locations[3] - contact_locations[2];

			e12.normalize();
			e13.normalize();
			e14.normalize();
			e23.normalize();
			e24.normalize();
			e34.normalize();

			// fill in E matrix
			E.block<3, 1>(0, 0) = -e12;
			E.block<3, 1>(3, 0) = e12;
			E.block<3, 1>(0, 1) = -e13;
			E.block<3, 1>(6, 1) = e13;
			E.block<3, 1>(0, 2) = -e14;
			E.block<3, 1>(9, 2) = e14;
			E.block<3, 1>(3, 3) = -e23;
			E.block<3, 1>(6, 3) = e23;
			E.block<3, 1>(3, 4) = -e24;
			E.block<3, 1>(9, 4) = e24;
			E.block<3, 1>(6, 5) = -e34;
			E.block<3, 1>(9, 5) = e34;

			// create Ebar
			MatrixXd Ebar = (E.transpose() * E).inverse() * E.transpose();

			if (k < 0 || k > 4) {
				throw runtime_error(
					"Should not arrive here (number of contact points is "
					"4, "
					"number of surface contacts incoherent) in "
					"Sai2Model::graspMatrixAtGeometricCenter\n");
			} else if (k == 0) {
				// populate G
				G = MatrixXd::Zero(12, 12);
				G.block<6, 12>(0, 0) = Wf;
				G.block<6, 12>(6, 0) = Ebar;

				G_inv.setZero(12, 12);
				G_inv.block<12, 6>(0, 0) = Wf_bar;
				G_inv.block<12, 6>(0, 6) = E;
			} else {
				int tk = 3 * k;

				// compute I
				MatrixXd I = MatrixXd::Identity(tk, tk);

				// populate G
				G = MatrixXd::Zero(12 + tk, 12 + tk);
				G.block(0, 0, 6, 12) = Wf;
				G.block(0, 12, 6, tk) = Wm;
				G.block(6, 0, 6, 12) = Ebar;
				G.block(12, 12, tk, tk) = I;

				G_inv.setZero(12 + tk, 12 + tk);
				G_inv.block(0, 0, 12, 6) = Wf_bar;
				G_inv.block(0, 6, 12, 6) = E;
				G_inv.block(0, 12, 12, tk) = -Wf_bar * Wm;
				G_inv.block(12, 12, tk, tk) = I;
			}
			break;
		}

		default:
			throw runtime_error(
				"Should not arrive here (number of contact points is not "
				"2, 3 "
				"or 4) in Sai2Model::graspMatrixAtGeometricCenter \n");
	}

	return GraspMatrixData(G, G_inv, R, geometric_center);
}

}  // namespace Sai2Model<|MERGE_RESOLUTION|>--- conflicted
+++ resolved
@@ -162,8 +162,6 @@
 	_dq = dq;
 }
 
-<<<<<<< HEAD
-=======
 void Sai2Model::setDdq(const Eigen::VectorXd& ddq) {
 	if (ddq.size() != _dof) {
 		throw invalid_argument("ddq size inconsistent in Sai2Model::setDdq");
@@ -172,7 +170,6 @@
 	_ddq = ddq;
 }
 
->>>>>>> 10747da5
 const Eigen::Quaterniond Sai2Model::sphericalQuat(
 	const std::string& joint_name) const {
 	for (auto joint : _spherical_joints) {
@@ -297,12 +294,8 @@
 	for (int i = 0; i < _dof; i++) {
 		vi.setZero();
 		vi(i) = 1;
-<<<<<<< HEAD
-		C.col(i) = modifiedNewtonEuler(false, _q, _dq, vi, VectorXd::Zero(_dof));
-=======
 		C.col(i) =
 			modifiedNewtonEuler(false, _q, _dq, vi, VectorXd::Zero(_dof));
->>>>>>> 10747da5
 	}
 	return C;
 }
@@ -320,32 +313,19 @@
 
 MatrixXd Sai2Model::JWorldFrame(const string& link_name,
 								const Vector3d& pos_in_link) const {
-<<<<<<< HEAD
-	MatrixXd J = J(link_name, pos_in_link);
-	J.topRows(3) = _T_world_robot.linear() * J.topRows(3);
-	J.bottomRows(3) = _T_world_robot.linear() * J.bottomRows(3);
-=======
 	MatrixXd J = this->J(link_name, pos_in_link);
 	J.topRows<3>() = _T_world_robot.linear() * J.topRows<3>();
 	J.bottomRows<3>() = _T_world_robot.linear() * J.bottomRows<3>();
->>>>>>> 10747da5
 	return J;
 }
 
 MatrixXd Sai2Model::JLocalFrame(const string& link_name,
 								const Vector3d& pos_in_link,
 								const Matrix3d& rot_in_link) const {
-<<<<<<< HEAD
-	MatrixXd J = J(link_name, pos_in_link);
-	Matrix3d R_base_ee = rotation(link_name) * rot_in_link;
-	J.topRows(3) = R_base_ee.transpose() * J.topRows(3);
-	J.bottomRows(3) = R_base_ee.transpose() * J.bottomRows(3);
-=======
 	MatrixXd J = this->J(link_name, pos_in_link);
 	Matrix3d R_base_ee = rotation(link_name) * rot_in_link;
 	J.topRows<3>() = R_base_ee.transpose() * J.topRows<3>();
 	J.bottomRows<3>() = R_base_ee.transpose() * J.bottomRows<3>();
->>>>>>> 10747da5
 	return J;
 }
 
@@ -372,11 +352,7 @@
 MatrixXd Sai2Model::Jw(const string& link_name) const {
 	// compute the full jacobian at the center of the link and take rotational
 	// part
-<<<<<<< HEAD
-	return J(link_name).topRows<3>();
-=======
 	return J(link_name).bottomRows<3>();
->>>>>>> 10747da5
 }
 
 MatrixXd Sai2Model::JwWorldFrame(const string& link_name) const {
@@ -524,11 +500,7 @@
 }
 Vector6d Sai2Model::acceleration6dInWorld(const string link_name,
 										  const Vector3d& pos_in_link) const {
-<<<<<<< HEAD
-	Vector6d accel6d = velocity6d(link_name, pos_in_link);
-=======
 	Vector6d accel6d = acceleration6d(link_name, pos_in_link);
->>>>>>> 10747da5
 	accel6d.head(3) = _T_world_robot.linear() * accel6d.head(3);
 	accel6d.tail(3) = _T_world_robot.linear() * accel6d.tail(3);
 	return accel6d;
@@ -578,26 +550,6 @@
 	return _T_world_robot.linear() * rotation(link_name, rot_in_link);
 }
 
-<<<<<<< HEAD
-Vector3d Sai2Model::angularVelocity(const string& link_name,
-									const Vector3d& pos_in_link) const {
-	return velocity6d(link_name, pos_in_link).tail(3);
-}
-
-Vector3d Sai2Model::angularVelocityInWorld(const string& link_name,
-										   const Vector3d& pos_in_link) const {
-	return _T_world_robot.linear() * angularVelocity(link_name, pos_in_link);
-}
-
-Vector3d Sai2Model::angularAcceleration(const string& link_name,
-										const Vector3d& pos_in_link) const {
-	return acceleration6d(link_name, pos_in_link).tail(3);
-}
-Vector3d Sai2Model::angularAccelerationInWorld(
-	const string& link_name, const Vector3d& pos_in_link) const {
-	return _T_world_robot.linear() *
-		   angularAcceleration(link_name, pos_in_link);
-=======
 Vector3d Sai2Model::angularVelocity(const string& link_name) const {
 	return velocity6d(link_name, Vector3d::Zero()).tail(3);
 }
@@ -611,7 +563,6 @@
 }
 Vector3d Sai2Model::angularAccelerationInWorld(const string& link_name) const {
 	return _T_world_robot.linear() * angularAcceleration(link_name);
->>>>>>> 10747da5
 }
 
 unsigned int Sai2Model::linkIdRbdl(const string& link_name) const {
@@ -686,11 +637,7 @@
 }
 
 MatrixXd Sai2Model::comJacobian() const {
-<<<<<<< HEAD
-	VectorXd Jv_com = MatrixXd::Zero(3, _dof);
-=======
 	MatrixXd Jv_com = MatrixXd::Zero(3, _dof);
->>>>>>> 10747da5
 	MatrixXd link_Jv;
 	double robot_mass = 0.0;
 	int n_bodies = _rbdl_model->mBodies.size();
@@ -1127,14 +1074,9 @@
 void Sai2Model::updateInverseInertia() { _M_inv = _M.inverse(); }
 
 VectorXd Sai2Model::modifiedNewtonEuler(const bool consider_gravity,
-<<<<<<< HEAD
-									const VectorXd& q, const VectorXd& dq,
-									const VectorXd& dqa, const VectorXd& ddq) {
-=======
 										const VectorXd& q, const VectorXd& dq,
 										const VectorXd& dqa,
 										const VectorXd& ddq) {
->>>>>>> 10747da5
 	VectorXd tau = VectorXd::Zero(_dof);
 
 	vector<Vector3d> w, wa, dw, ddO, ddB, f, mom;
@@ -1248,27 +1190,13 @@
 	return tau;
 }
 
-<<<<<<< HEAD
-MatrixXd matrixRangeBasis(const MatrixXd& matrix, const double tolerance) {
-	const int n_rows = matrix.rows();
-=======
 MatrixXd matrixRangeBasis(const MatrixXd& matrix, const double& tolerance) {
 	const int range_size = matrix.rows();
->>>>>>> 10747da5
 
 	JacobiSVD<MatrixXd> svd(matrix, ComputeThinU | ComputeThinV);
 
 	double sigma_0 = svd.singularValues()(0);
 	if (sigma_0 < tolerance) {
-<<<<<<< HEAD
-		return MatrixXd::Zero(n_rows, 1);
-	}
-
-	int range = n_rows;
-	for (int i = svd.singularValues().size() - 1; i > 0; i--) {
-		if (svd.singularValues()(i) / sigma_0 < tolerance) {
-			range -= 1;
-=======
 		return MatrixXd::Zero(range_size, 1);
 	}
 
@@ -1277,23 +1205,15 @@
 	for (int i = svd.singularValues().size() - 1; i > 0; i--) {
 		if (svd.singularValues()(i) / sigma_0 < tolerance) {
 			task_dof -= 1;
->>>>>>> 10747da5
 		} else {
 			break;
 		}
 	}
 
-<<<<<<< HEAD
-	if (range == n_rows) {
-		return MatrixXd::Identity(n_rows, n_rows);
-	} else {
-		return svd.matrixU().leftCols(range);
-=======
 	if (task_dof == matrix.rows()) {
 		return MatrixXd::Identity(max_range, max_range);
 	} else {
 		return svd.matrixU().leftCols(task_dof);
->>>>>>> 10747da5
 	}
 }
 
@@ -1337,11 +1257,7 @@
 
 GraspMatrixData graspMatrixAtGeometricCenter(
 	const vector<Vector3d>& contact_locations,
-<<<<<<< HEAD
-	const vector<ContactType> contact_types) {
-=======
 	const vector<ContactType>& contact_types) {
->>>>>>> 10747da5
 	MatrixXd G = MatrixXd::Zero(1, 1);
 	MatrixXd G_inv = MatrixXd::Zero(1, 1);
 	Matrix3d R = Matrix3d::Identity();
